--- conflicted
+++ resolved
@@ -47,14 +47,7 @@
 /* Protect crosstalk during logging via global lock. Use a spinlock as we cannot
  * statically initialize a global lock across all platforms. */
 #if UA_MULTITHREADING >= 100
-<<<<<<< HEAD
-# ifdef UA_ARCHITECTURE_POSIX
-UA_Lock logLock = UA_LOCK_STATIC_INIT;
-# else
-void * logSpinLock = NULL;
-=======
-void * volatile logSpinLock = NULL;
->>>>>>> 2119e7cd
+void *logSpinLock = NULL;
 static UA_INLINE void spinLock(void) {
     while(UA_atomic_cmpxchg(&logSpinLock, NULL, (void*)0x1) != NULL) {}
 }
