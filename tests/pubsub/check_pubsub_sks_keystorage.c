--- conflicted
+++ resolved
@@ -351,16 +351,10 @@
 
 START_TEST(TestPubSubKeyStorage_InitWithWriterGroup) {
     addTestWriterGroup(SecurityGroupId);
-<<<<<<< HEAD
-    UA_LOCK(&server->serviceMutex);
+    lockServer(server);
     UA_PubSubManager *psm = getPSM(server);
     UA_WriterGroup *wg = UA_WriterGroup_find(psm, writerGroup);
     UA_PubSubKeyStorage *ks = UA_PubSubKeyStorage_find(psm, SecurityGroupId);
-=======
-    lockServer(server);
-    UA_WriterGroup *wg = UA_WriterGroup_findWGbyId(server, writerGroup);
-    UA_PubSubKeyStorage *ks = UA_PubSubKeyStorage_findKeyStorage(server, SecurityGroupId);
->>>>>>> 4f6d0c98
     ck_assert_ptr_ne(wg->keyStorage, NULL);
     ck_assert_ptr_eq(ks, wg->keyStorage);
     unlockServer(server);
@@ -369,15 +363,9 @@
 START_TEST(TestPubSubKeyStorage_InitWithReaderGroup){
     UA_PubSubManager *psm = getPSM(server);
     addTestReaderGroup(SecurityGroupId);
-<<<<<<< HEAD
-    UA_LOCK(&server->serviceMutex);
+    lockServer(server);
     UA_ReaderGroup *rg = UA_ReaderGroup_find(psm, readerGroup);
     UA_PubSubKeyStorage *ks = UA_PubSubKeyStorage_find(psm, SecurityGroupId);
-=======
-    lockServer(server);
-    UA_ReaderGroup *rg = UA_ReaderGroup_findRGbyId(server, readerGroup);
-    UA_PubSubKeyStorage *ks = UA_PubSubKeyStorage_findKeyStorage(server, SecurityGroupId);
->>>>>>> 4f6d0c98
     ck_assert_ptr_ne(rg->keyStorage, NULL);
     ck_assert_ptr_eq(ks, rg->keyStorage);
     unlockServer(server);
@@ -385,14 +373,9 @@
 
 START_TEST(TestAddingNewGroupToExistingKeyStorage){
     addTestWriterGroup(SecurityGroupId);
-<<<<<<< HEAD
-    UA_LOCK(&server->serviceMutex);
+    lockServer(server);
     UA_PubSubManager *psm = getPSM(server);
     UA_PubSubKeyStorage *ks = UA_PubSubKeyStorage_find(psm, SecurityGroupId);
-=======
-    lockServer(server);
-    UA_PubSubKeyStorage *ks = UA_PubSubKeyStorage_findKeyStorage(server, SecurityGroupId);
->>>>>>> 4f6d0c98
     ck_assert_msg(ks->referenceCount == 1, "Expected the reference Count to be exactly 1 after adding one Group");
     unlockServer(server);
     addTestReaderGroup(SecurityGroupId);
@@ -410,13 +393,8 @@
     UA_PubSubManager *psm = getPSM(server);
     addTestWriterGroup(SecurityGroupId);
     addTestReaderGroup(SecurityGroupId);
-<<<<<<< HEAD
-    UA_LOCK(&server->serviceMutex);
+    lockServer(server);
     UA_PubSubKeyStorage *ks = UA_PubSubKeyStorage_find(psm, SecurityGroupId);
-=======
-    lockServer(server);
-    UA_PubSubKeyStorage *ks = UA_PubSubKeyStorage_findKeyStorage(server, SecurityGroupId);
->>>>>>> 4f6d0c98
     UA_UInt32 refCountBefore = ks->referenceCount;
     unlockServer(server);
     UA_Server_removeWriterGroup(server, writerGroup);
