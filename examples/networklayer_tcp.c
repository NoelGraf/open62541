 /*
 * This work is licensed under a Creative Commons CCZero 1.0 Universal License.
 * See http://creativecommons.org/publicdomain/zero/1.0/ for more information.
 */

#ifdef NOT_AMALGATED
# define _XOPEN_SOURCE 500 //some users need this for some reason
# define __USE_BSD
# include <stdlib.h> // malloc, free
# include <stdio.h>
# include <string.h> // memset
#endif

#ifdef _WIN32
# include <malloc.h>
# include <winsock2.h>
# include <sys/types.h>
# include <windows.h>
# include <ws2tcpip.h>
# define CLOSESOCKET(S) closesocket(S)
#else
<<<<<<< HEAD
#include <sys/select.h> 
#include <netinet/in.h>
#include <netinet/tcp.h>
#include <sys/socketvar.h>
#include <sys/ioctl.h>
#include <netdb.h> //gethostbyname for the client
#define __USE_BSD
#include <unistd.h> // read, write, close, usleep
#define Sleep(x) usleep((x)*1000)
#include <arpa/inet.h>
#define CLOSESOCKET(S) close(S)
=======
# include <sys/select.h> 
# include <netinet/in.h>
# include <netinet/tcp.h>
# include <sys/ioctl.h>
# include <netdb.h> //gethostbyname for the client
# include <unistd.h> // read, write, close
# include <arpa/inet.h>
# define CLOSESOCKET(S) close(S)
>>>>>>> f7eff557
#endif

#include "networklayer_tcp.h" // UA_MULTITHREADING is defined in here
#ifdef UA_MULTITHREADING
# include <urcu/uatomic.h>
#endif

<<<<<<< HEAD
=======
/* with a space so amalgamation does not remove the includes */
# include <errno.h> // errno, EINTR
# include <fcntl.h> // fcntl

>>>>>>> f7eff557
struct ServerNetworklayer_TCP;

/* Forwarded to the server as a (UA_Connection) and used for callbacks back into
   the networklayer */
typedef struct {
	UA_Connection connection;
	UA_Int32 sockfd;
	void *layer;
} TCPConnection;

/***************************/
/* Server NetworkLayer TCP */
/***************************/

#define MAXBACKLOG 100

/* Internal mapping of sockets to connections */
typedef struct {
    TCPConnection *connection;
#ifdef _WIN32
	UA_UInt32 sockfd;
#else
	UA_Int32 sockfd;
#endif
} ConnectionLink;

typedef struct ServerNetworkLayerTCP {
	UA_ConnectionConfig conf;
	fd_set fdset;
#ifdef _WIN32
	UA_UInt32 serversockfd;
	UA_UInt32 highestfd;
#else
	UA_Int32 serversockfd;
	UA_Int32 highestfd;
#endif
    UA_UInt16 conLinksSize;
    ConnectionLink *conLinks;
    UA_UInt32 port;
    UA_String discoveryUrl;
    /* We remove the connection links only in the main thread. Attach
       to-be-deleted links with atomic operations */
    struct deleteLink {
#ifdef _WIN32
		UA_UInt32 sockfd;
#else
		UA_Int32 sockfd;
#endif
        struct deleteLink *next;

    } *deleteLinkList;
} ServerNetworkLayerTCP;

typedef struct ClientNetworkLayerTCP {
	fd_set read_fds;
#ifdef _WIN32
	UA_UInt32 sockfd;
#else
	UA_Int32 sockfd;
#endif
} ClientNetworkLayerTCP;

static UA_StatusCode setNonBlocking(int sockid) {
#ifdef _WIN32
	u_long iMode = 1;
	if(ioctlsocket(sockid, FIONBIO, &iMode) != NO_ERROR)
		return UA_STATUSCODE_BADINTERNALERROR;
#else
	int opts = fcntl(sockid,F_GETFL);
	if(opts < 0 || fcntl(sockid,F_SETFL,opts|O_NONBLOCK) < 0)
		return UA_STATUSCODE_BADINTERNALERROR;
#endif
	return UA_STATUSCODE_GOOD;
}

static void freeConnectionCallback(UA_Server *server, TCPConnection *connection) {
    free(connection);
}

// after every select, reset the set of sockets we want to listen on
static void setFDSet(ServerNetworkLayerTCP *layer) {
	FD_ZERO(&layer->fdset);
	FD_SET(layer->serversockfd, &layer->fdset);
	layer->highestfd = layer->serversockfd;
	for(UA_Int32 i=0;i<layer->conLinksSize;i++) {
		FD_SET(layer->conLinks[i].sockfd, &layer->fdset);
		if(layer->conLinks[i].sockfd > layer->highestfd)
			layer->highestfd = layer->conLinks[i].sockfd;
	}
}

// the callbacks are thread-safe if UA_MULTITHREADING is defined
void closeConnection(TCPConnection *handle);
void writeCallback(TCPConnection *handle, UA_ByteStringArray gather_buf);

static UA_StatusCode ServerNetworkLayerTCP_add(ServerNetworkLayerTCP *layer, UA_Int32 newsockfd) {
    setNonBlocking(newsockfd);
    TCPConnection *c = malloc(sizeof(TCPConnection));
	if(!c)
		return UA_STATUSCODE_BADINTERNALERROR;
	c->sockfd = newsockfd;
    c->layer = layer;
    c->connection.state = UA_CONNECTION_OPENING;
    c->connection.localConf = layer->conf;
    c->connection.channel = (void*)0;
    c->connection.close = (void (*)(void*))closeConnection;
    c->connection.write = (void (*)(void*, UA_ByteStringArray))writeCallback;

    layer->conLinks = realloc(layer->conLinks, sizeof(ConnectionLink)*(layer->conLinksSize+1));
	if(!layer->conLinks) {
		free(c);
		return UA_STATUSCODE_BADINTERNALERROR;
	}
    layer->conLinks[layer->conLinksSize].connection = c;
    layer->conLinks[layer->conLinksSize].sockfd = newsockfd;
    layer->conLinksSize++;
	return UA_STATUSCODE_GOOD;
}

/* Removes all connections from the network layer. Returns the work items to close them properly. */
static UA_UInt32 removeAllConnections(ServerNetworkLayerTCP *layer, UA_WorkItem **returnWork) {
    UA_WorkItem *work;
	if (layer->conLinksSize <= 0 || !(work = malloc(sizeof(UA_WorkItem)*layer->conLinksSize))) {
		*returnWork = NULL;
		return 0;
	}
#ifdef UA_MULTITHREADING
    struct deleteLink *d = uatomic_xchg(&layer->deleteLinkList, (void*)0);
#else
    struct deleteLink *d = layer->deleteLinkList;
    layer->deleteLinkList = (void*)0;
#endif
    UA_UInt32 count = 0;
    while(d) {
        UA_Int32 i;
        for(i = 0;i<layer->conLinksSize;i++) {
            if(layer->conLinks[i].sockfd == d->sockfd)
                break;
        }
        if(i < layer->conLinksSize) {
            TCPConnection *c = layer->conLinks[i].connection;
            layer->conLinksSize--;
            layer->conLinks[i] = layer->conLinks[layer->conLinksSize];
            work[count] = (UA_WorkItem)
                {.type = UA_WORKITEMTYPE_DELAYEDMETHODCALL,
                 .work.methodCall = {.data = c,
                                     .method = (void (*)(UA_Server*,void*))freeConnectionCallback} };
        }
        struct deleteLink *oldd = d;
        d = d->next;
        free(oldd);
        count++;
    }
    *returnWork = work;
    return count;
}

#ifdef UA_MULTITHREADING
void closeConnection(TCPConnection *handle) {
    if(uatomic_xchg(&handle->connection.state, UA_CONNECTION_CLOSING) == UA_CONNECTION_CLOSING)
        return;
    
    UA_Connection_detachSecureChannel(&handle->connection);
	shutdown(handle->sockfd,2);
	CLOSESOCKET(handle->sockfd);

    ServerNetworkLayerTCP *layer = (ServerNetworkLayerTCP*)handle->layer;

    // Remove the link later in the main thread
    struct deleteLink *d = malloc(sizeof(struct deleteLink));
    d->sockfd = handle->sockfd;
    while(1) {
        d->next = layer->deleteLinkList;
        if(uatomic_cmpxchg(&layer->deleteLinkList, d->next, d) == d->next)
            break;
    }
}
#else
void closeConnection(TCPConnection *handle) {
    if(handle->connection.state == UA_CONNECTION_CLOSING)
        return;

	struct deleteLink *d = malloc(sizeof(struct deleteLink));
	if(!d)
		return;
    handle->connection.state = UA_CONNECTION_CLOSING;

    UA_Connection_detachSecureChannel(&handle->connection);
	shutdown(handle->sockfd,2);
	CLOSESOCKET(handle->sockfd);

    // Remove the link later in the main thread
    d->sockfd = handle->sockfd;
    ServerNetworkLayerTCP *layer = (ServerNetworkLayerTCP*)handle->layer;
    d->next = layer->deleteLinkList;
    layer->deleteLinkList = d;
}
#endif

/** Accesses only the sockfd in the handle. Can be run from parallel threads. */
void writeCallback(TCPConnection *handle, UA_ByteStringArray gather_buf) {
	UA_UInt32 total_len = 0, nWritten = 0;
#ifdef _WIN32
	LPWSABUF buf = _alloca(gather_buf.stringsSize * sizeof(WSABUF));
	memset(buf, 0, sizeof(gather_buf.stringsSize * sizeof(WSABUF)));
	int result = 0;
	for(UA_UInt32 i = 0; i<gather_buf.stringsSize; i++) {
		buf[i].buf = (char*)gather_buf.strings[i].data;
		buf[i].len = gather_buf.strings[i].length;
		total_len += gather_buf.strings[i].length;
	}
	while(nWritten < total_len) {
		UA_UInt32 n = 0;
		do {
			result = WSASend(handle->sockfd, buf, gather_buf.stringsSize ,
                             (LPDWORD)&n, 0, NULL, NULL);
			if(result != 0)
				printf("Error WSASend, code: %d \n", WSAGetLastError());
		} while(errno == EINTR);
		nWritten += n;
	}
#else
	struct iovec iov[gather_buf.stringsSize];
	memset(iov, 0, sizeof(struct iovec)*gather_buf.stringsSize);
	for(UA_UInt32 i=0;i<gather_buf.stringsSize;i++) {
		iov[i].iov_base = gather_buf.strings[i].data;
		iov[i].iov_len = gather_buf.strings[i].length;
		total_len += gather_buf.strings[i].length;
	}
	struct msghdr message;
	memset(&message, 0, sizeof(message));
	message.msg_iov = iov;
	message.msg_iovlen = gather_buf.stringsSize;
	while (nWritten < total_len) {
		UA_Int32 n = 0;
		do {
            n = sendmsg(handle->sockfd, &message, 0);
        } while (n == -1L && errno == EINTR);
        nWritten += n;
	}
#endif
}

static UA_StatusCode ServerNetworkLayerTCP_start(ServerNetworkLayerTCP *layer, UA_Logger *logger) {
#ifdef _WIN32
	if((layer->serversockfd = socket(PF_INET, SOCK_STREAM,0)) == INVALID_SOCKET) {
		printf("ERROR opening socket, code: %d\n", WSAGetLastError());
		return UA_STATUSCODE_BADINTERNALERROR;
	}
#else
    if((layer->serversockfd = socket(PF_INET, SOCK_STREAM, 0)) < 0) {
		perror("ERROR opening socket");
		return UA_STATUSCODE_BADINTERNALERROR;
	} 
#endif

	const struct sockaddr_in serv_addr = {
        .sin_family = AF_INET, .sin_addr.s_addr = INADDR_ANY,
        .sin_port = htons(layer->port), .sin_zero = {0}};

	int optval = 1;
	if(setsockopt(layer->serversockfd, SOL_SOCKET,
                  SO_REUSEADDR, (const char *)&optval,
                  sizeof(optval)) == -1) {
		perror("setsockopt");
		CLOSESOCKET(layer->serversockfd);
		return UA_STATUSCODE_BADINTERNALERROR;
	}
		
	if(bind(layer->serversockfd, (const struct sockaddr *)&serv_addr,
            sizeof(serv_addr)) < 0) {
		perror("binding");
		CLOSESOCKET(layer->serversockfd);
		return UA_STATUSCODE_BADINTERNALERROR;
	}

	setNonBlocking(layer->serversockfd);
	listen(layer->serversockfd, MAXBACKLOG);
    char msg[256];
    sprintf(msg, "Listening on %.*s\n", layer->discoveryUrl.length, layer->discoveryUrl.data);
    UA_LOG_INFO((*logger), UA_LOGGERCATEGORY_SERVER, msg);
    return UA_STATUSCODE_GOOD;
}

static UA_Int32 ServerNetworkLayerTCP_getWork(ServerNetworkLayerTCP *layer, UA_WorkItem **workItems,
                                        UA_UInt16 timeout) {
    UA_WorkItem *items = (void*)0;
    UA_Int32 itemsCount = removeAllConnections(layer, &items);
    setFDSet(layer);
    struct timeval tmptv = {0, timeout};
    UA_Int32 resultsize = select(layer->highestfd+1, &layer->fdset, NULL, NULL, &tmptv);

    if(resultsize < 0) {
        *workItems = items;
        return itemsCount;
    }

	// accept new connections (can only be a single one)
	if(FD_ISSET(layer->serversockfd,&layer->fdset)) {
		resultsize--;
		struct sockaddr_in cli_addr;
		socklen_t cli_len = sizeof(cli_addr);
		int newsockfd = accept(layer->serversockfd, (struct sockaddr *) &cli_addr, &cli_len);
		int i = 1;
		setsockopt(newsockfd, IPPROTO_TCP, TCP_NODELAY, (void *)&i, sizeof(i));
		if (newsockfd >= 0)
			ServerNetworkLayerTCP_add(layer, newsockfd);
	}
    
    items = realloc(items, sizeof(UA_WorkItem)*(itemsCount+resultsize));

	// read from established sockets
    UA_Int32 j = itemsCount;
	UA_ByteString buf = { -1, NULL};
	for(UA_Int32 i=0;i<layer->conLinksSize && j<itemsCount+resultsize;i++) {
		if(!(FD_ISSET(layer->conLinks[i].sockfd, &layer->fdset)))
            continue;

		if(!buf.data) {
			buf.data = malloc(sizeof(UA_Byte) * layer->conf.recvBufferSize);
			if(!buf.data)
				break;
		}
        
#ifdef _WIN32
        buf.length = recv(layer->conLinks[i].sockfd, (char *)buf.data,
                          layer->conf.recvBufferSize, 0);
#else
        buf.length = read(layer->conLinks[i].sockfd, buf.data, layer->conf.recvBufferSize);
#endif
        if (buf.length <= 0) {
            closeConnection(layer->conLinks[i].connection); // work is returned in the next iteration
        } else {
            items[j].type = UA_WORKITEMTYPE_BINARYNETWORKMESSAGE;
            items[j].work.binaryNetworkMessage.message = buf;
            items[j].work.binaryNetworkMessage.connection = &layer->conLinks[i].connection->connection;
            buf.data = NULL;
            j++;
        }
    }

    if(buf.data)
        free(buf.data);

    if(j == 0) {
        free(items);
        *workItems = NULL;
    } else
        *workItems = items;
    return j;
}

static UA_Int32 ServerNetworkLayerTCP_stop(ServerNetworkLayerTCP * layer, UA_WorkItem **workItems) {
	for(UA_Int32 index = 0;index < layer->conLinksSize;index++)
        closeConnection(layer->conLinks[index].connection);
#ifdef _WIN32
	WSACleanup();
#endif
    return removeAllConnections(layer, workItems);
}

static void ServerNetworkLayerTCP_delete(ServerNetworkLayerTCP *layer) {
	UA_String_deleteMembers(&layer->discoveryUrl);
	for(UA_Int32 i=0;i<layer->conLinksSize;++i){
		free(layer->conLinks[i].connection);
	}
	free(layer->conLinks);
	free(layer);
}

UA_ServerNetworkLayer ServerNetworkLayerTCP_new(UA_ConnectionConfig conf, UA_UInt32 port) {
#ifdef _WIN32
	WORD wVersionRequested;
	WSADATA wsaData;
	wVersionRequested = MAKEWORD(2, 2);
	WSAStartup(wVersionRequested, &wsaData);
#endif
    ServerNetworkLayerTCP *tcplayer = malloc(sizeof(ServerNetworkLayerTCP));
	tcplayer->conf = conf;
	tcplayer->conLinksSize = 0;
	tcplayer->conLinks = NULL;
    tcplayer->port = port;
    tcplayer->deleteLinkList = (void*)0;
    char hostname[256];
    gethostname(hostname, 255);
    UA_String_copyprintf("opc.tcp://%s:%d", &tcplayer->discoveryUrl, hostname, port);

    UA_ServerNetworkLayer nl;
    nl.nlHandle = tcplayer;
    nl.start = (UA_StatusCode (*)(void*, UA_Logger *logger))ServerNetworkLayerTCP_start;
    nl.getWork = (UA_Int32 (*)(void*, UA_WorkItem**, UA_UInt16))ServerNetworkLayerTCP_getWork;
    nl.stop = (UA_Int32 (*)(void*, UA_WorkItem**))ServerNetworkLayerTCP_stop;
    nl.free = (void (*)(void*))ServerNetworkLayerTCP_delete;
	nl.discoveryUrl = &tcplayer->discoveryUrl;

    return nl;
}

/***************************/
/* Client NetworkLayer TCP */
/***************************/

static UA_StatusCode ClientNetworkLayerTCP_connect(const UA_String endpointUrl, ClientNetworkLayerTCP *resultHandle) {
	if(endpointUrl.length < 11 || endpointUrl.length >= 512) {
        printf("server url size invalid\n");
        return UA_STATUSCODE_BADINTERNALERROR;
    }

    if(strncmp((char*)endpointUrl.data, "opc.tcp://", 10) != 0) {
        printf("server url does not begin with opc.tcp://\n");
        return UA_STATUSCODE_BADINTERNALERROR;
    }

    //this is somewhat ugly, but atoi needs a c string
    char cstringEndpointUrl[endpointUrl.length+1];
    memcpy(cstringEndpointUrl, endpointUrl.data, endpointUrl.length);
    cstringEndpointUrl[endpointUrl.length+1] = '0';

    UA_UInt16 portpos = 9;
    UA_UInt16 port = 0;
    for(;portpos < endpointUrl.length; portpos++) {
        if(endpointUrl.data[portpos] == ':') {
            port = atoi(&cstringEndpointUrl[portpos+1]);
            break;
        }
    }
    if(port == 0) {
        printf("port invalid");
        return UA_STATUSCODE_BADINTERNALERROR;
    }
    
    char hostname[512];
    for(int i=10; i < portpos; i++)
        hostname[i-10] = endpointUrl.data[i];
    hostname[portpos-10] = 0;

#ifdef _WIN32
    UA_UInt32 sock = 0;
#else
    UA_Int32 sock = 0;
#endif
#ifdef _WIN32
	WORD wVersionRequested;
	WSADATA wsaData;
	wVersionRequested = MAKEWORD(2, 2);
	WSAStartup(wVersionRequested, &wsaData);
    if((sock = socket(PF_INET, SOCK_STREAM,0)) == INVALID_SOCKET) {
#else
    if((sock = socket(AF_INET, SOCK_STREAM, 0)) == -1) {
#endif
		printf("Could not create socket\n");
        return UA_STATUSCODE_BADINTERNALERROR;
    }

    struct hostent *server;
    server = gethostbyname(hostname);
    if (server == NULL) {
        printf("DNS lookup of %s failed\n", hostname);
        return UA_STATUSCODE_BADINTERNALERROR;
    }

	struct sockaddr_in server_addr;

    memset(&server_addr, 0, sizeof(server_addr));
    memcpy((char *)&server_addr.sin_addr.s_addr,
    	 (char *)server->h_addr_list[0],
         server->h_length);

	server_addr.sin_family = AF_INET;
	server_addr.sin_port = htons(port);
	if(connect(sock, (struct sockaddr *) &server_addr, sizeof(server_addr)) < 0) {
        printf("Connect failed.\n");
        return UA_STATUSCODE_BADINTERNALERROR;
    }
    //if(setNonBlocking(*sock) != UA_STATUSCODE_GOOD) {
    //    printf("Could not switch to nonblocking.\n");
    //	FINALLY
    //    return UA_STATUSCODE_BADINTERNALERROR;
    //}
    resultHandle->sockfd = sock;
    return UA_STATUSCODE_GOOD;
}

static void ClientNetworkLayerTCP_disconnect(ClientNetworkLayerTCP* handle) {
	CLOSESOCKET(handle->sockfd);
#ifdef _WIN32
	WSACleanup();
#endif
}

static UA_StatusCode ClientNetworkLayerTCP_send(ClientNetworkLayerTCP *handle, UA_ByteStringArray gather_buf) {
	UA_UInt32 total_len = 0, nWritten = 0;
#ifdef _WIN32
	LPWSABUF buf = _alloca(gather_buf.stringsSize * sizeof(WSABUF));
	int result = 0;
	for(UA_UInt32 i = 0; i<gather_buf.stringsSize; i++) {
		buf[i].buf = (char*)gather_buf.strings[i].data;
		buf[i].len = gather_buf.strings[i].length;
		total_len += gather_buf.strings[i].length;
	}
	while(nWritten < total_len) {
		UA_UInt32 n = 0;
		do {
			result = WSASend(handle->sockfd, buf, gather_buf.stringsSize ,
                             (LPDWORD)&n, 0, NULL, NULL);
			if(result != 0)
				printf("Error WSASend, code: %d \n", WSAGetLastError());
		} while(errno == EINTR);
		nWritten += n;
	}
#else
	struct iovec iov[gather_buf.stringsSize];
	for(UA_UInt32 i=0;i<gather_buf.stringsSize;i++) {
		iov[i] = (struct iovec) {.iov_base = gather_buf.strings[i].data,
                                 .iov_len = gather_buf.strings[i].length};
		total_len += gather_buf.strings[i].length;
	}
	struct msghdr message = {.msg_name = NULL, .msg_namelen = 0, .msg_iov = iov,
							 .msg_iovlen = gather_buf.stringsSize, .msg_control = NULL,
							 .msg_controllen = 0, .msg_flags = 0};
	while (nWritten < total_len) {
        int n = sendmsg(handle->sockfd, &message, 0);
        if(n <= -1)
            return UA_STATUSCODE_BADINTERNALERROR;
        nWritten += n;
	}
#endif
    return UA_STATUSCODE_GOOD;
}

static UA_StatusCode ClientNetworkLayerTCP_awaitResponse(ClientNetworkLayerTCP *handle,
                                                         UA_ByteString *response, UA_UInt32 timeout) {
    struct timeval tmptv = {0, timeout};
    setsockopt(handle->sockfd, SOL_SOCKET, SO_RCVTIMEO, (char *)&tmptv,sizeof(struct timeval));
    int ret = recv(handle->sockfd, (char*)response->data, response->length, 0);
    if(ret == 0)
        return UA_STATUSCODE_BADSERVERNOTCONNECTED;
    response->length = ret;
    return UA_STATUSCODE_GOOD;
}

static void ClientNetworkLayerTCP_delete(ClientNetworkLayerTCP *layer) {
	if(layer)
		free(layer);
}

UA_ClientNetworkLayer ClientNetworkLayerTCP_new(UA_ConnectionConfig conf) {
	ClientNetworkLayerTCP *tcplayer = malloc(sizeof(ClientNetworkLayerTCP));
	tcplayer->sockfd = 0;

    UA_ClientNetworkLayer layer;
    layer.nlHandle = tcplayer;
    layer.connect = (UA_StatusCode (*)(const UA_String, void**)) ClientNetworkLayerTCP_connect;
    layer.disconnect = (void (*)(void*)) ClientNetworkLayerTCP_disconnect;
    layer.delete = (void (*)(void*)) ClientNetworkLayerTCP_delete;
    layer.send = (UA_StatusCode (*)(void*, UA_ByteStringArray)) ClientNetworkLayerTCP_send;
    layer.awaitResponse = (UA_StatusCode (*)(void*, UA_ByteString *, UA_UInt32))ClientNetworkLayerTCP_awaitResponse;
    return layer;
}<|MERGE_RESOLUTION|>--- conflicted
+++ resolved
@@ -19,19 +19,6 @@
 # include <ws2tcpip.h>
 # define CLOSESOCKET(S) closesocket(S)
 #else
-<<<<<<< HEAD
-#include <sys/select.h> 
-#include <netinet/in.h>
-#include <netinet/tcp.h>
-#include <sys/socketvar.h>
-#include <sys/ioctl.h>
-#include <netdb.h> //gethostbyname for the client
-#define __USE_BSD
-#include <unistd.h> // read, write, close, usleep
-#define Sleep(x) usleep((x)*1000)
-#include <arpa/inet.h>
-#define CLOSESOCKET(S) close(S)
-=======
 # include <sys/select.h> 
 # include <netinet/in.h>
 # include <netinet/tcp.h>
@@ -40,7 +27,6 @@
 # include <unistd.h> // read, write, close
 # include <arpa/inet.h>
 # define CLOSESOCKET(S) close(S)
->>>>>>> f7eff557
 #endif
 
 #include "networklayer_tcp.h" // UA_MULTITHREADING is defined in here
@@ -48,13 +34,10 @@
 # include <urcu/uatomic.h>
 #endif
 
-<<<<<<< HEAD
-=======
 /* with a space so amalgamation does not remove the includes */
 # include <errno.h> // errno, EINTR
 # include <fcntl.h> // fcntl
 
->>>>>>> f7eff557
 struct ServerNetworklayer_TCP;
 
 /* Forwarded to the server as a (UA_Connection) and used for callbacks back into
@@ -585,13 +568,26 @@
     return UA_STATUSCODE_GOOD;
 }
 
-static UA_StatusCode ClientNetworkLayerTCP_awaitResponse(ClientNetworkLayerTCP *handle,
-                                                         UA_ByteString *response, UA_UInt32 timeout) {
+static UA_StatusCode ClientNetworkLayerTCP_awaitResponse(ClientNetworkLayerTCP *handle, UA_ByteString *response,
+                                                         UA_UInt32 timeout) {
+    //FD_ZERO(&handle->read_fds);
+    //FD_SET(handle->sockfd, &handle->read_fds);//tcp socket
     struct timeval tmptv = {0, timeout};
+    /*int ret = select(handle->sockfd+1, &handle->read_fds, NULL, NULL, &tmptv);
+    if(ret <= -1)
+        return UA_STATUSCODE_BADINTERNALERROR;
+    if(ret == 0)
+        return UA_STATUSCODE_BADTIMEOUT;*/
+
     setsockopt(handle->sockfd, SOL_SOCKET, SO_RCVTIMEO, (char *)&tmptv,sizeof(struct timeval));
+
     int ret = recv(handle->sockfd, (char*)response->data, response->length, 0);
+
+    if(ret <= -1)
+        return UA_STATUSCODE_BADINTERNALERROR;
     if(ret == 0)
         return UA_STATUSCODE_BADSERVERNOTCONNECTED;
+
     response->length = ret;
     return UA_STATUSCODE_GOOD;
 }
