#include <sys/types.h>
#include <sys/socket.h>
#include <netinet/in.h>
#include <sys/socketvar.h>

#include <unistd.h> // read, write, close
#include <stdlib.h> // exit
#include <errno.h> // errno, EINTR

#include <memory.h> // memset
#include <fcntl.h> // fcntl

#include "networklayer.h"

NL_Description NL_Description_TcpBinary  = {
	NL_UA_ENCODING_BINARY,
	NL_CONNECTIONTYPE_TCPV4,
	NL_MAXCONNECTIONS_DEFAULT,
	{-1,8192,8192,16384,1}
};

/* If we do not have multitasking, we implement a dispatcher-Pattern. All Connections
 * are collected in a list. From this list a fd_set is prepared and select then waits
 * for activities. We then iterate over the list, check if we've got some activites
 * and call the corresponding callback (reader, listener).
 */
#ifndef MULTITASKING
_Bool NL_ConnectionComparer(void *p1, void* p2) {
	NL_Connection* c1 = (NL_Connection*) p1;
	NL_Connection* c2 = (NL_Connection*) p2;
	return (c1->connectionHandle == c2->connectionHandle);
}
int NL_TCP_SetNonBlocking(int sock) {
	int opts = fcntl(sock,F_GETFL);
	if (opts < 0) {
		perror("fcntl(F_GETFL)");
		return -1;
	}
	opts = (opts | O_NONBLOCK);
	if (fcntl(sock,F_SETFL,opts) < 0) {
		perror("fcntl(F_SETFL)");
		return -1;
	}
	return 0;
}

void NL_Connection_printf(void* payload) {
  UA_UInt32 id;
  NL_Connection* c = (NL_Connection*) payload;
  UA_TL_Connection_getId(c->connection,&id);
  printf("ListElement connectionHandle = %d\n",id);
}
void NL_addHandleToSet(UA_Int32 handle, NL_data* nl) {
	FD_SET(handle, &(nl->readerHandles));
	nl->maxReaderHandle = (handle > nl->maxReaderHandle) ? handle : nl->maxReaderHandle;
}
void NL_setFdSet(void* payload) {
  UA_UInt32 id;
  NL_Connection* c = (NL_Connection*) payload;
  UA_TL_Connection_getId(c->connection,&id);
  NL_addHandleToSet(id, c->networkLayer);
}
void NL_checkFdSet(void* payload) {
	  UA_UInt32 id;
  NL_Connection* c = (NL_Connection*) payload;
  UA_TL_Connection_getId(c->connection,&id);
  if (FD_ISSET(id, &(c->networkLayer->readerHandles))) {
	  c->reader((void*)c);
  }
}
UA_Int32 NL_msgLoop(NL_data* nl, struct timeval *tv, UA_Int32(*worker)(void*), void *arg)  {
	UA_Int32 result;
	while (UA_TRUE) {
		// determine the largest handle
		nl->maxReaderHandle = 0;
		UA_list_iteratePayload(&(nl->connections),NL_setFdSet);
		DBG_VERBOSE(printf("\n------------\nUA_Stack_msgLoop - maxHandle=%d\n", nl->maxReaderHandle));

		// copy tv, some unixes do overwrite and return the remaining time
		struct timeval tmptv;
		memcpy(&tmptv,tv,sizeof(struct timeval));

		// and wait
		DBG_VERBOSE(printf("UA_Stack_msgLoop - enter select sec=%d,usec=%d\n",(UA_Int32) tmptv.tv_sec, (UA_Int32) tmptv.tv_usec));
		result = select(nl->maxReaderHandle + 1, &(nl->readerHandles), UA_NULL, UA_NULL,&tmptv);
		DBG_VERBOSE(printf("UA_Stack_msgLoop - leave select result=%d,sec=%d,usec=%d\n",result, (UA_Int32) tmptv.tv_sec, (UA_Int32) tmptv.tv_usec));
		if (result == 0) {
			int err = errno;
			switch (err) {
			case EBADF:
			case EINTR:
			case EINVAL:
				//FIXME: handle errors
				DBG_ERR(printf("UA_Stack_msgLoop - errno={%d,%s}\n", errno, strerror(errno)));
				break;
			case EAGAIN:
			default:
				DBG_VERBOSE(printf("UA_Stack_msgLoop - errno={%d,%s}\n", errno, strerror(errno)));
				DBG_VERBOSE(printf("UA_Stack_msgLoop - call worker\n"));
				worker(arg);
				DBG_VERBOSE(printf("UA_Stack_msgLoop - return from worker\n"));
			}
		} else { // activity on listener or client ports
			DBG_VERBOSE(printf("UA_Stack_msgLoop - activities on %d handles\n",result));
			UA_list_iteratePayload(&(nl->connections),NL_checkFdSet);
		}
	}
	return UA_SUCCESS;
}
#endif


/** the tcp reader function */
void* NL_TCP_reader(NL_Connection *c) {

	UA_ByteString readBuffer;

	TL_Buffer localBuffers;
	UA_UInt32 connectionId;
	UA_TL_Connection_getLocalConfiguration(c->connection, &localBuffers);
	UA_TL_Connection_getId(c->connection, &connectionId);
	UA_alloc((void**)&(readBuffer.data),localBuffers.recvBufferSize);


	if (c->state  != CONNECTIONSTATE_CLOSE) {
		DBG_VERBOSE(printf("NL_TCP_reader - enter read\n"));
		readBuffer.length = read(connectionId, readBuffer.data, localBuffers.recvBufferSize);
		DBG_VERBOSE(printf("NL_TCP_reader - leave read\n"));

		DBG_VERBOSE(printf("NL_TCP_reader - src={%*.s}, ",c->connection.remoteEndpointUrl.length,c->connection.remoteEndpointUrl.data));
		DBG(UA_ByteString_printx("NL_TCP_reader - received=",&readBuffer));

		if (readBuffer.length  > 0) {

			TL_Process((c->connection),&readBuffer);
		} else {
//TODO close connection - what does close do?
			c->state = CONNECTIONSTATE_CLOSE;
			//c->connection.connectionState = CONNECTIONSTATE_CLOSE;
			perror("ERROR reading from socket1");
		}
	}

	if (c->state == CONNECTIONSTATE_CLOSE) {
		DBG_VERBOSE(printf("NL_TCP_reader - enter shutdown\n"));
		shutdown(connectionId,2);
		DBG_VERBOSE(printf("NL_TCP_reader - enter close\n"));
		close(connectionId);
		DBG_VERBOSE(printf("NL_TCP_reader - leave close\n"));
		c->state  = CONNECTIONSTATE_CLOSED;

		UA_ByteString_deleteMembers(&readBuffer);

#ifndef MULTITHREADING
		DBG_VERBOSE(printf("NL_TCP_reader - search element to remove\n"));
		UA_list_Element* lec = UA_list_search(&(c->networkLayer->connections),NL_ConnectionComparer,c);
		DBG_VERBOSE(printf("NL_TCP_reader - remove connection for handle=%d\n",((NL_Connection*)lec->payload)->connection.connectionHandle));
		UA_list_removeElement(lec,UA_NULL);
		DBG_VERBOSE(UA_list_iteratePayload(&(c->networkLayer->connections),NL_Connection_printf));
		UA_free(c);
#endif
	}
	return UA_NULL;
}

#ifdef MULTITHREADING
/** the tcp reader thread */
void* NL_TCP_readerThread(NL_Connection *c) {
	// just loop, NL_TCP_Reader will call the stack
	do {
		NL_TCP_reader(c);
	} while (c->connection.connectionState != CONNECTIONSTATE_CLOSED);
	// clean up
	UA_free(c);
	pthread_exit(UA_NULL);
}
#endif

/** write message provided in the gather buffers to a tcp transport layer connection */
<<<<<<< HEAD
UA_Int32 NL_TCP_writer(UA_Int32 connectionHandle, UA_ByteString const * const * gather_buf, UA_UInt32 gather_len) {
=======
UA_Int32 NL_TCP_writer(struct TL_Connection const * c, UA_ByteString const * const * gather_buf, UA_UInt32 gather_len) {
>>>>>>> b7939946

	struct iovec iov[gather_len];
	UA_UInt32 total_len = 0;
	for(UA_UInt32 i=0;i<gather_len;i++) {
		iov[i].iov_base = gather_buf[i]->data;
		iov[i].iov_len = gather_buf[i]->length;
		total_len += gather_buf[i]->length;
		DBG(printf("NL_TCP_writer - gather_buf[%i]",i));
		DBG(UA_ByteString_printx("=", gather_buf[i]));
	}

	struct msghdr message;
	message.msg_name = UA_NULL;
	message.msg_namelen = 0;
	message.msg_iov = iov;
	message.msg_iovlen = gather_len;
	message.msg_control = UA_NULL;
	message.msg_controllen = 0;
	message.msg_flags = 0;
	
	UA_UInt32 nWritten = 0;
	while (nWritten < total_len) {
		int n=0;
		do {
			DBG_VERBOSE(printf("NL_TCP_writer - enter write with %d bytes to write\n",total_len));
			n = sendmsg(connectionHandle, &message, 0);
			DBG_VERBOSE(printf("NL_TCP_writer - leave write with n=%d,errno={%d,%s}\n",n,(n>0)?0:errno,(n>0)?"":strerror(errno)));
		} while (n == -1L && errno == EINTR);
		if (n >= 0) {
			nWritten += n;
			break;
			// TODO: handle incompletely send messages
		} else {
			break;
			// TODO: error handling
		}
	}
	return UA_SUCCESS;
}

void* NL_Connection_init(NL_Connection* c, NL_data* tld, UA_Int32 connectionHandle, NL_Reader reader, TL_Writer writer)
{


	UA_TL_Connection1 connection = UA_NULL;
	//create new connection object
	UA_TL_Connection_new(&connection, tld->tld->localConf,writer);
	//add connection object to list, so stack is aware of its connections

	UA_TL_ConnectionManager_addConnection(&connection);

	// connection layer of UA stackwriteLock

	//c->connection.connectionHandle = connectionHandle;
	//c->connection.connectionState = CONNECTIONSTATE_CLOSED;
	//c->connection.writerCallback = writer;
	//memcpy(&(c->connection.localConf),&(tld->tld->localConf),sizeof(TL_Buffer));
	//memset(&(c->connection.remoteConf),0,sizeof(TL_Buffer));
	//UA_String_copy(&(tld->endpointUrl), &(c->connection.localEndpointUrl));

	// network layer
	c->reader = reader;
#ifdef MULTITHREADING
	c->readerThreadHandle = -1;
#endif
	c->networkLayer = tld;
	return UA_NULL;
}

/** the tcp listener routine */
void* NL_TCP_listen(NL_Connection* c) {
	NL_data* tld = c->networkLayer;

	DBG_VERBOSE(printf("NL_TCP_listen - enter listen\n"));
	int retval = listen(c->connectionHandle, tld->tld->maxConnections);
	DBG_VERBOSE(printf("NL_TCP_listen - leave listen, retval=%d\n",retval));

	if (retval < 0) {
		// TODO: Error handling
		perror("NL_TCP_listen");
		DBG_ERR(printf("NL_TCP_listen retval=%d, errno={%d,%s}\n",retval,errno,strerror(errno)));
	} else if (tld->tld->maxConnections == -1 || tld->connections.size < tld->tld->maxConnections) {
		// accept only if not max number of connections exceeded
		struct sockaddr_in cli_addr;
		socklen_t cli_len = sizeof(cli_addr);
		DBG_VERBOSE(printf("NL_TCP_listen - enter accept\n"));
		int newsockfd = accept(c->connectionHandle, (struct sockaddr *) &cli_addr, &cli_len);
		DBG_VERBOSE(printf("NL_TCP_listen - leave accept\n"));
		if (newsockfd < 0) {
			DBG_ERR(printf("TL_TCP_listen - accept returns errno={%d,%s}\n",errno,strerror(errno)));
			perror("ERROR on accept");
		} else {
			DBG_VERBOSE(printf("NL_TCP_listen - new connection on %d\n",newsockfd));
			NL_Connection* cclient;
			UA_Int32 retval = UA_SUCCESS;
			retval |= UA_alloc((void**)&cclient,sizeof(NL_Connection));
			NL_Connection_init(cclient, tld, newsockfd, NL_TCP_reader, (TL_Writer) NL_TCP_writer);
#ifdef MULTITHREADING
			pthread_create( &(cclient->readerThreadHandle), NULL, (void*(*)(void*)) NL_TCP_readerThread, (void*) cclient);
#else
			UA_list_addPayloadToBack(&(tld->connections),cclient);
			NL_TCP_SetNonBlocking(cclient->connectionHandle);
#endif
		}
	} else {
		// no action necessary to reject connection
	}
	return UA_NULL;
}

#ifdef MULTITHREADING
void* NL_TCP_listenThread(NL_Connection* c) {
	do {
		NL_TCP_listen(c);
	} while (UA_TRUE);
	UA_free(c);
	pthread_exit(UA_NULL);
}
#endif


UA_Int32 NL_TCP_init(NL_data* tld, UA_Int32 port) {
	UA_Int32 retval = UA_SUCCESS;
	// socket variables
	int newsockfd;
	int optval = 1;
	struct sockaddr_in serv_addr;


	// create socket for listening to incoming connections
	newsockfd = socket(PF_INET, SOCK_STREAM, 0);
	if (newsockfd < 0) {
		perror("ERROR opening socket");
		retval = UA_ERROR;
	} else {
		// set port number, options and bind
		memset((void *) &serv_addr, sizeof(serv_addr),1);
		serv_addr.sin_family = AF_INET;
		serv_addr.sin_addr.s_addr = INADDR_ANY;
		serv_addr.sin_port = htons(port);
		if (setsockopt(newsockfd, SOL_SOCKET, SO_REUSEADDR, &optval, sizeof optval) == -1 ) {
			perror("setsockopt");
			retval = UA_ERROR;
		} else {
			// bind to port
			if (bind(newsockfd, (struct sockaddr *) &serv_addr, sizeof(serv_addr)) < 0) {
				perror("ERROR on binding");
				retval = UA_ERROR;
			} else {
				UA_String_copyprintf("opc.tcp://localhost:%d/", &(tld->endpointUrl), port);
			}
		}
	}
	// finally
	if (retval == UA_SUCCESS) {
		DBG_VERBOSE(printf("NL_TCP_init - new listener on %d\n",newsockfd));
		NL_Connection* c;
		UA_Int32 retval = UA_SUCCESS;
		retval |= UA_alloc((void**)&c,sizeof(NL_Connection));
		NL_Connection_init(c, tld, newsockfd, NL_TCP_listen, (TL_Writer) NL_TCP_writer);
#ifdef MULTITHREADING
		pthread_create( &(c->readerThreadHandle), NULL, (void*(*)(void*)) NL_TCP_listenThread, (void*) c);
#else
		UA_list_addPayloadToBack(&(tld->connections),c);
		NL_TCP_SetNonBlocking(c->connectionHandle);
#endif
	}
	return retval;
}


/** checks arguments and dispatches to worker or refuses to init */
NL_data* NL_init(NL_Description* tlDesc, UA_Int32 port) {
	NL_data* nl = UA_NULL;
	if (tlDesc->connectionType == NL_CONNECTIONTYPE_TCPV4 && tlDesc->encoding == NL_UA_ENCODING_BINARY) {
		UA_alloc((void**)&nl, sizeof(NL_data));
		nl->tld = tlDesc;
		FD_ZERO(&(nl->readerHandles));
		UA_list_init(&(nl->connections));
		NL_TCP_init(nl, port);
	}
	return nl;
}<|MERGE_RESOLUTION|>--- conflicted
+++ resolved
@@ -175,13 +175,8 @@
 	pthread_exit(UA_NULL);
 }
 #endif
-
 /** write message provided in the gather buffers to a tcp transport layer connection */
-<<<<<<< HEAD
 UA_Int32 NL_TCP_writer(UA_Int32 connectionHandle, UA_ByteString const * const * gather_buf, UA_UInt32 gather_len) {
-=======
-UA_Int32 NL_TCP_writer(struct TL_Connection const * c, UA_ByteString const * const * gather_buf, UA_UInt32 gather_len) {
->>>>>>> b7939946
 
 	struct iovec iov[gather_len];
 	UA_UInt32 total_len = 0;
