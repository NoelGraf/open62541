/* This Source Code Form is subject to the terms of the Mozilla Public
 * License, v. 2.0. If a copy of the MPL was not distributed with this
 * file, You can obtain one at http://mozilla.org/MPL/2.0/.
 *
 * Copyright (c) 2017-2022 Fraunhofer IOSB (Author: Andreas Ebner)
 * Copyright (c) 2019 Fraunhofer IOSB (Author: Julius Pfrommer)
 * Copyright (c) 2019 Kalycito Infotech Private Limited
 * Copyright (c) 2021 Fraunhofer IOSB (Author: Jan Hermes)
 * Copyright (c) 2022 Siemens AG (Author: Thomas Fischer)
 * Copyright (c) 2022 Fraunhofer IOSB (Author: Noel Graf)
 */

#include "ua_pubsub.h"
#include "server/ua_server_internal.h"

#ifdef UA_ENABLE_PUBSUB /* conditional compilation */

#ifdef UA_ENABLE_PUBSUB_INFORMATIONMODEL
#include "ua_pubsub_networkmessage.h"
#include "ua_pubsub_ns0.h"
#endif

#include "ua_types_encoding_binary.h"

#ifdef UA_ENABLE_PUBSUB_BUFMALLOC
#include "ua_pubsub_bufmalloc.h"
#endif

#ifdef UA_ENABLE_PUBSUB_MONITORING
static void
UA_DataSetReader_checkMessageReceiveTimeout(UA_Server *server, UA_DataSetReader *dsr);

static void
UA_DataSetReader_handleMessageReceiveTimeout(UA_Server *server, UA_DataSetReader *dsr);
#endif

static UA_Boolean
publisherIdIsMatching(UA_NetworkMessage *msg, UA_Variant publisherId) {
    if(!msg->publisherIdEnabled) {
        return true;
    }
    switch(msg->publisherIdType) {
        case UA_PUBLISHERIDTYPE_BYTE:
            return (publisherId.type == &UA_TYPES[UA_TYPES_BYTE] &&
               msg->publisherId.byte == *(UA_Byte*)publisherId.data);
        case UA_PUBLISHERIDTYPE_UINT16:
            return (publisherId.type == &UA_TYPES[UA_TYPES_UINT16] &&
               msg->publisherId.uint16 == *(UA_UInt16*)publisherId.data);
        case UA_PUBLISHERIDTYPE_UINT32:
            return (publisherId.type == &UA_TYPES[UA_TYPES_UINT32] &&
               msg->publisherId.uint32 == *(UA_UInt32*)publisherId.data);
        case UA_PUBLISHERIDTYPE_UINT64:
            return (publisherId.type == &UA_TYPES[UA_TYPES_UINT64] &&
               msg->publisherId.uint64 == *(UA_UInt64*)publisherId.data);
        case UA_PUBLISHERIDTYPE_STRING:
            return (publisherId.type == &UA_TYPES[UA_TYPES_STRING] &&
               UA_String_equal(&msg->publisherId.string, (UA_String*)publisherId.data));
        default:
            return false;
    }
    return true;
}

UA_StatusCode
UA_DataSetReader_checkIdentifier(UA_Server *server, UA_NetworkMessage *msg,
                                 UA_DataSetReader *reader,
                                 UA_ReaderGroupConfig readerGroupConfig) {
    if(readerGroupConfig.encodingMimeType != UA_PUBSUB_ENCODING_JSON){
        if(!publisherIdIsMatching(msg, reader->config.publisherId)) {
            return UA_STATUSCODE_BADNOTFOUND;
        }
        if(msg->groupHeaderEnabled && msg->groupHeader.writerGroupIdEnabled) {
            if(reader->config.writerGroupId != msg->groupHeader.writerGroupId) {
                UA_LOG_INFO_READER(server->config.logging, reader,
                                   "WriterGroupId doesn't match");
                return UA_STATUSCODE_BADNOTFOUND;
            }
        }
        if(msg->payloadHeaderEnabled) {
            UA_Byte totalDataSets = msg->payloadHeader.dataSetPayloadHeader.count;
            UA_Byte iterator = 0;
            for(iterator = 0; iterator < totalDataSets; iterator++) { 
                if(reader->config.dataSetWriterId == msg->payloadHeader.dataSetPayloadHeader.dataSetWriterIds[iterator]) {
                    return UA_STATUSCODE_GOOD;
                }
            }
            if (iterator == totalDataSets) {
                UA_LOG_INFO_READER(server->config.logging, reader, "DataSetWriterId doesn't match");
                return UA_STATUSCODE_BADNOTFOUND;
            }
        }
        return UA_STATUSCODE_GOOD;
    } else {
        if (!publisherIdIsMatching(msg, reader->config.publisherId))
            return UA_STATUSCODE_BADNOTFOUND;

        if(reader->config.dataSetWriterId == *msg->payloadHeader.dataSetPayloadHeader.dataSetWriterIds) {
            UA_LOG_DEBUG(server->config.logging, UA_LOGCATEGORY_SERVER,
                         "DataSetReader found. Process NetworkMessage");
            return UA_STATUSCODE_GOOD;
        }
    }
    return UA_STATUSCODE_BADNOTFOUND;
}

UA_StatusCode
UA_DataSetReader_create(UA_Server *server, UA_NodeId readerGroupIdentifier,
                        const UA_DataSetReaderConfig *dataSetReaderConfig,
                        UA_NodeId *readerIdentifier) {
    UA_LOCK_ASSERT(&server->serviceMutex, 1);

    /* Search the reader group by the given readerGroupIdentifier */
    UA_ReaderGroup *readerGroup = UA_ReaderGroup_findRGbyId(server, readerGroupIdentifier);
    if(readerGroup == NULL)
        return UA_STATUSCODE_BADNOTFOUND;

    if(!dataSetReaderConfig)
        return UA_STATUSCODE_BADNOTFOUND;

    if(readerGroup->configurationFrozen) {
        UA_LOG_WARNING_READERGROUP(server->config.logging, readerGroup,
                                   "Add DataSetReader failed, Subscriber configuration is frozen");
        return UA_STATUSCODE_BADCONFIGURATIONERROR;
    }

    /* Allocate memory for new DataSetReader */
    UA_DataSetReader *newDataSetReader = (UA_DataSetReader *)
        UA_calloc(1, sizeof(UA_DataSetReader));
    if(!newDataSetReader)
        return UA_STATUSCODE_BADOUTOFMEMORY;

    newDataSetReader->componentType = UA_PUBSUB_COMPONENT_DATASETREADER;

    /* Copy the config into the new dataSetReader */
    UA_DataSetReaderConfig_copy(dataSetReaderConfig, &newDataSetReader->config);
    newDataSetReader->linkedReaderGroup = readerGroup->identifier;

#ifdef UA_ENABLE_PUBSUB_INFORMATIONMODEL
    UA_StatusCode retVal = addDataSetReaderRepresentation(server, newDataSetReader);
    if(retVal != UA_STATUSCODE_GOOD) {
        UA_LOG_ERROR_READERGROUP(server->config.logging, readerGroup,
                                 "Add DataSetReader failed, addDataSetReaderRepresentation failed");
        UA_DataSetReaderConfig_clear(&newDataSetReader->config);
        UA_free(newDataSetReader);
        newDataSetReader = 0;
        return retVal;
    }
#else
    UA_PubSubManager_generateUniqueNodeId(&server->pubSubManager,
                                          &newDataSetReader->identifier);
#endif

#ifdef UA_ENABLE_PUBSUB_MONITORING
    /* Create message receive timeout timer */
    retVal = server->config.pubSubConfig.monitoringInterface.
        createMonitoring(server, newDataSetReader->identifier,
                         UA_PUBSUB_COMPONENT_DATASETREADER,
                         UA_PUBSUB_MONITORING_MESSAGE_RECEIVE_TIMEOUT,
                         newDataSetReader,
                         (void (*)(UA_Server *, void *))
                         UA_DataSetReader_handleMessageReceiveTimeout);
    if(retVal != UA_STATUSCODE_GOOD) {
        UA_LOG_ERROR_READERGROUP(server->config.logging, readerGroup,
                                 "Add DataSetReader failed, create message "
                                 "receive timeout timer failed");
        UA_DataSetReaderConfig_clear(&newDataSetReader->config);
        UA_free(newDataSetReader);
        newDataSetReader = 0;
        return retVal;
    }
#endif /* UA_ENABLE_PUBSUB_MONITORING */

    /* Add the new reader to the group */
    LIST_INSERT_HEAD(&readerGroup->readers, newDataSetReader, listEntry);
    readerGroup->readersCount++;

    if(!UA_String_isEmpty(&newDataSetReader->config.linkedStandaloneSubscribedDataSetName)) {
        // find sds by name
        UA_StandaloneSubscribedDataSet *subscribedDataSet =
            UA_StandaloneSubscribedDataSet_findSDSbyName(server,
               newDataSetReader->config.linkedStandaloneSubscribedDataSetName);
        if(subscribedDataSet != NULL) {
            if(subscribedDataSet->config.subscribedDataSetType != UA_PUBSUB_SDS_TARGET) {
                UA_LOG_ERROR_READER(server->config.logging, newDataSetReader,
                                    "Not implemented! Currently only SubscribedDataSet as "
                                    "TargetVariables is implemented");
            } else {
                if(subscribedDataSet->config.isConnected) {
                    UA_LOG_ERROR_READER(server->config.logging, newDataSetReader,
                                        "SubscribedDataSet is already connected");
                } else {
                    UA_LOG_DEBUG_READER(server->config.logging, newDataSetReader,
                                        "Found SubscribedDataSet");
                    subscribedDataSet->config.isConnected = true;
                    UA_DataSetMetaDataType_copy(
                        &subscribedDataSet->config.dataSetMetaData,
                        &newDataSetReader->config.dataSetMetaData);
                    UA_FieldTargetVariable *targetVars =
                        (UA_FieldTargetVariable *)UA_calloc(
                            subscribedDataSet->config.subscribedDataSet.target
                                .targetVariablesSize,
                            sizeof(UA_FieldTargetVariable));
                    for(size_t index = 0;
                        index < subscribedDataSet->config.subscribedDataSet.target
                                    .targetVariablesSize;
                        index++) {
                        UA_FieldTargetDataType_copy(
                            &subscribedDataSet->config.subscribedDataSet.target
                                 .targetVariables[index],
                            &targetVars[index].targetVariable);
                    }

                    DataSetReader_createTargetVariables(server, newDataSetReader,
                                                        subscribedDataSet->config.subscribedDataSet.
                                                        target.targetVariablesSize, targetVars);
                    subscribedDataSet->connectedReader = newDataSetReader->identifier;

                    for(size_t index = 0;
                        index < subscribedDataSet->config.subscribedDataSet.target
                                    .targetVariablesSize;
                        index++) {
                        UA_FieldTargetDataType_clear(&targetVars[index].targetVariable);
                    }

                    UA_free(targetVars);

#ifdef UA_ENABLE_PUBSUB_INFORMATIONMODEL
                    connectDataSetReaderToDataSet(server, newDataSetReader->identifier,
                                                  subscribedDataSet->identifier);
#endif
                }
            }
        }
    }

    if(readerIdentifier)
        UA_NodeId_copy(&newDataSetReader->identifier, readerIdentifier);

<<<<<<< HEAD
    /* Set the DataSetReader state after finalizing the configuration */
    return UA_DataSetReader_setPubSubState(server, newDataSetReader,
                                           UA_PUBSUBSTATE_OPERATIONAL);
=======
    /* Set the ReaderGroup state after finalizing the configuration */
    if(readerGroup->state == UA_PUBSUBSTATE_OPERATIONAL ||
       readerGroup->state == UA_PUBSUBSTATE_PREOPERATIONAL) {
        retVal = UA_DataSetReader_setPubSubState(server, newDataSetReader, readerGroup->state,
                                        UA_STATUSCODE_GOOD);
        if(retVal != UA_STATUSCODE_GOOD) {
            UA_LOG_ERROR_READERGROUP(server->config.logging, readerGroup,
                                     "Add DataSetReader failed, setPubSubState failed");
        }
    }


    return UA_STATUSCODE_GOOD;
>>>>>>> 9073ee22
}

UA_StatusCode
UA_Server_addDataSetReader(UA_Server *server, UA_NodeId readerGroupIdentifier,
                           const UA_DataSetReaderConfig *dataSetReaderConfig,
                           UA_NodeId *readerIdentifier) {
    UA_LOCK(&server->serviceMutex);
    UA_StatusCode res = UA_DataSetReader_create(server, readerGroupIdentifier,
                                                dataSetReaderConfig, readerIdentifier);
    UA_UNLOCK(&server->serviceMutex);
    return res;
}

UA_StatusCode
UA_DataSetReader_remove(UA_Server *server, UA_DataSetReader *dsr) {
    if(dsr->configurationFrozen) {
        UA_LOG_WARNING_READER(server->config.logging, dsr,
                              "Remove DataSetReader failed, "
                              "Subscriber configuration is frozen");
        return UA_STATUSCODE_BADCONFIGURATIONERROR;
    }

#ifdef UA_ENABLE_PUBSUB_INFORMATIONMODEL
    deleteNode(server, dsr->identifier, true);
#endif

#ifdef UA_ENABLE_PUBSUB_MONITORING
    /* Stop and remove message receive timeout timer */
    UA_StatusCode res = UA_STATUSCODE_GOOD;
    if(dsr->msgRcvTimeoutTimerRunning) {
        res = server->config.pubSubConfig.monitoringInterface.
            stopMonitoring(server, dsr->identifier, UA_PUBSUB_COMPONENT_DATASETREADER,
                           UA_PUBSUB_MONITORING_MESSAGE_RECEIVE_TIMEOUT, dsr);
        if(res != UA_STATUSCODE_GOOD) {
            UA_LOG_ERROR_READER(server->config.logging, dsr,
                                "Remove DataSetReader failed. Stop message "
                                "receive timeout timer of DataSetReader '%.*s' failed.",
                                (int) dsr->config.name.length, dsr->config.name.data);
        }
    }

    res |= server->config.pubSubConfig.monitoringInterface.
        deleteMonitoring(server, dsr->identifier, UA_PUBSUB_COMPONENT_DATASETREADER,
                         UA_PUBSUB_MONITORING_MESSAGE_RECEIVE_TIMEOUT, dsr);
    if(res != UA_STATUSCODE_GOOD) {
        UA_LOG_ERROR_READER(server->config.logging, dsr,
                            "Remove DataSetReader failed. Delete message receive "
                            "timeout timer of DataSetReader '%.*s' failed.",
                            (int) dsr->config.name.length, dsr->config.name.data);
    }
#endif /* UA_ENABLE_PUBSUB_MONITORING */
    /* check if a Standalone-SubscribedDataSet is associated with this reader and disconnect it*/
    if(!UA_String_isEmpty(&dsr->config.linkedStandaloneSubscribedDataSetName)) {
        UA_StandaloneSubscribedDataSet *subscribedDataSet =
            UA_StandaloneSubscribedDataSet_findSDSbyName(
                server, dsr->config.linkedStandaloneSubscribedDataSetName);
        if(subscribedDataSet != NULL) {
            subscribedDataSet->config.isConnected = false;
        }
    }

    /* Delete DataSetReader config */
    UA_DataSetReaderConfig_clear(&dsr->config);

    /* Remove DataSetReader from group */
    LIST_REMOVE(dsr, listEntry);
    UA_ReaderGroup *rg = UA_ReaderGroup_findRGbyId(server, dsr->linkedReaderGroup);
    if(rg)
        rg->readersCount--;

    /* THe offset buffer is only set when the dsr is frozen
     * UA_NetworkMessageOffsetBuffer_clear(&dsr->bufferedMessage); */

    UA_NodeId_clear(&dsr->identifier);
    UA_NodeId_clear(&dsr->linkedReaderGroup);

    /* Free memory allocated for DataSetReader */
    UA_free(dsr);

    return UA_STATUSCODE_GOOD;
}

UA_StatusCode
UA_Server_removeDataSetReader(UA_Server *server, UA_NodeId readerIdentifier) {
    UA_LOCK(&server->serviceMutex);
    UA_DataSetReader *dsr = UA_ReaderGroup_findDSRbyId(server, readerIdentifier);
    if(!dsr) {
        UA_UNLOCK(&server->serviceMutex);
        return UA_STATUSCODE_BADNOTFOUND;
    }
    UA_StatusCode res = UA_DataSetReader_remove(server, dsr);
    UA_UNLOCK(&server->serviceMutex);
    return res;
}

static UA_StatusCode
DataSetReader_updateConfig(UA_Server *server, UA_ReaderGroup *rg, UA_DataSetReader *dsr,
                           const UA_DataSetReaderConfig *config) {
    UA_LOCK_ASSERT(&server->serviceMutex, 1);

    if(dsr->configurationFrozen) {
        UA_LOG_WARNING_READER(server->config.logging, dsr,
                              "Update DataSetReader config failed. "
                              "Subscriber configuration is frozen.");
        return UA_STATUSCODE_BADCONFIGURATIONERROR;
    }

    if(rg->configurationFrozen) {
        UA_LOG_WARNING_READER(server->config.logging, dsr,
                              "Update DataSetReader config failed. "
                              "Subscriber configuration is frozen.");
        return UA_STATUSCODE_BADCONFIGURATIONERROR;
    }

    if(dsr->config.subscribedDataSetType != UA_PUBSUB_SDS_TARGET) {
        UA_LOG_WARNING_READER(server->config.logging, dsr,
                              "Unsupported SubscribedDataSetType.");
        return UA_STATUSCODE_BADCONFIGURATIONERROR;
    }

    /* The update functionality will be extended during the next PubSub batches.
     * Currently changes for writerGroupId, dataSetWriterId and TargetVariables are possible. */
    if(dsr->config.writerGroupId != config->writerGroupId)
        dsr->config.writerGroupId = config->writerGroupId;
    if(dsr->config.dataSetWriterId != config->dataSetWriterId)
        dsr->config.dataSetWriterId = config->dataSetWriterId;

    UA_TargetVariables *oldTV = &dsr->config.subscribedDataSet.subscribedDataSetTarget;
    const UA_TargetVariables *newTV = &config->subscribedDataSet.subscribedDataSetTarget;
    if(oldTV->targetVariablesSize == newTV->targetVariablesSize) {
        for(size_t i = 0; i < newTV->targetVariablesSize; i++) {
            if(!UA_NodeId_equal(&oldTV->targetVariables[i].targetVariable.targetNodeId,
                                &newTV->targetVariables[i].targetVariable.targetNodeId)) {
                DataSetReader_createTargetVariables(server, dsr,
                                                    newTV->targetVariablesSize,
                                                    newTV->targetVariables);
                break;
            }
        }
    } else {
        DataSetReader_createTargetVariables(server, dsr, newTV->targetVariablesSize,
                                            newTV->targetVariables);
    }

    UA_StatusCode res = UA_STATUSCODE_GOOD;
#ifdef UA_ENABLE_PUBSUB_MONITORING
    if(dsr->config.messageReceiveTimeout != config->messageReceiveTimeout) {
        /* Update message receive timeout timer interval */
        dsr->config.messageReceiveTimeout = config->messageReceiveTimeout;
<<<<<<< HEAD
        if(dsr->msgRcvTimeoutTimerId != 0) {
            res = server->config.pubSubConfig.monitoringInterface.
                updateMonitoringInterval(server, dsr->identifier,
                                         UA_PUBSUB_COMPONENT_DATASETREADER,
                                         UA_PUBSUB_MONITORING_MESSAGE_RECEIVE_TIMEOUT,
                                         dsr);
            if(res != UA_STATUSCODE_GOOD) {
                UA_LOG_ERROR_READER(&server->config.logger, dsr,
                                    "Update DataSetReader message receive timeout timer failed.");
            }
=======
        res = server->config.pubSubConfig.monitoringInterface.
            updateMonitoringInterval(server, dsr->identifier,
                                     UA_PUBSUB_COMPONENT_DATASETREADER,
                                     UA_PUBSUB_MONITORING_MESSAGE_RECEIVE_TIMEOUT,
                                     dsr);
        if(res != UA_STATUSCODE_GOOD) {
            UA_LOG_ERROR_READER(server->config.logging, dsr,
                                "Update DataSetReader message receive timeout timer failed.");
>>>>>>> 9073ee22
        }
    }
#endif /* UA_ENABLE_PUBSUB_MONITORING */
    return res;
}

UA_StatusCode
UA_Server_DataSetReader_updateConfig(UA_Server *server, UA_NodeId dataSetReaderIdentifier,
                                     UA_NodeId readerGroupIdentifier,
                                     const UA_DataSetReaderConfig *config) {
    if(config == NULL)
       return UA_STATUSCODE_BADINVALIDARGUMENT;

    UA_LOCK(&server->serviceMutex);
    UA_DataSetReader *dsr = UA_ReaderGroup_findDSRbyId(server, dataSetReaderIdentifier);
    UA_ReaderGroup *rg = UA_ReaderGroup_findRGbyId(server, readerGroupIdentifier);
    if(!dsr || !rg) {
        UA_UNLOCK(&server->serviceMutex);
        return UA_STATUSCODE_BADNOTFOUND;
    }
    UA_StatusCode res = DataSetReader_updateConfig(server, rg, dsr, config);
    UA_UNLOCK(&server->serviceMutex);
    return res;
}

UA_StatusCode
UA_Server_DataSetReader_getConfig(UA_Server *server, UA_NodeId dataSetReaderIdentifier,
                                 UA_DataSetReaderConfig *config) {
    if(!config)
        return UA_STATUSCODE_BADINVALIDARGUMENT;
    UA_LOCK(&server->serviceMutex);
    UA_StatusCode res = UA_STATUSCODE_BADNOTFOUND;
    UA_DataSetReader *dsr = UA_ReaderGroup_findDSRbyId(server, dataSetReaderIdentifier);
    if(dsr)
        res = UA_DataSetReaderConfig_copy(&dsr->config, config);
    UA_UNLOCK(&server->serviceMutex);
    return res;
}

UA_StatusCode
UA_DataSetReaderConfig_copy(const UA_DataSetReaderConfig *src,
                            UA_DataSetReaderConfig *dst) {
    memset(dst, 0, sizeof(UA_DataSetReaderConfig));
    UA_StatusCode retVal = UA_String_copy(&src->name, &dst->name);
    if(retVal != UA_STATUSCODE_GOOD)
        return retVal;

    retVal = UA_Variant_copy(&src->publisherId, &dst->publisherId);
    if(retVal != UA_STATUSCODE_GOOD)
        return retVal;

    dst->writerGroupId = src->writerGroupId;
    dst->dataSetWriterId = src->dataSetWriterId;
    dst->expectedEncoding = src->expectedEncoding;
    retVal = UA_DataSetMetaDataType_copy(&src->dataSetMetaData, &dst->dataSetMetaData);
    if(retVal != UA_STATUSCODE_GOOD)
        return retVal;

    dst->dataSetFieldContentMask = src->dataSetFieldContentMask;
    dst->messageReceiveTimeout = src->messageReceiveTimeout;

    retVal = UA_ExtensionObject_copy(&src->messageSettings, &dst->messageSettings);
    if(retVal != UA_STATUSCODE_GOOD)
        return retVal;

    retVal = UA_ExtensionObject_copy(&src->transportSettings, &dst->transportSettings);
    if(retVal != UA_STATUSCODE_GOOD)
        return retVal;

    if(src->subscribedDataSetType == UA_PUBSUB_SDS_TARGET) {
        retVal = UA_TargetVariables_copy(&src->subscribedDataSet.subscribedDataSetTarget,
                                         &dst->subscribedDataSet.subscribedDataSetTarget);
        if(retVal != UA_STATUSCODE_GOOD) {
            return retVal;
        }
    }

    retVal = UA_String_copy(&src->linkedStandaloneSubscribedDataSetName, &dst->linkedStandaloneSubscribedDataSetName);

    return retVal;
}

void
UA_DataSetReaderConfig_clear(UA_DataSetReaderConfig *cfg) {
    UA_String_clear(&cfg->name);
    UA_String_clear(&cfg->linkedStandaloneSubscribedDataSetName);
    UA_Variant_clear(&cfg->publisherId);
    UA_DataSetMetaDataType_clear(&cfg->dataSetMetaData);
    UA_ExtensionObject_clear(&cfg->messageSettings);
    UA_ExtensionObject_clear(&cfg->transportSettings);
    if(cfg->subscribedDataSetType == UA_PUBSUB_SDS_TARGET) {
        UA_TargetVariables_clear(&cfg->subscribedDataSet.subscribedDataSetTarget);
    }
}

UA_StatusCode
UA_Server_DataSetReader_getState(UA_Server *server, UA_NodeId dsrId,
                                 UA_PubSubState *state) {
    if(!server || !state)
        return UA_STATUSCODE_BADINVALIDARGUMENT;

    UA_LOCK(&server->serviceMutex);
    UA_StatusCode res = UA_STATUSCODE_BADNOTFOUND;
    UA_DataSetReader *dsr = UA_ReaderGroup_findDSRbyId(server, dsrId);
    if(dsr) {
        res = UA_STATUSCODE_GOOD;
        *state = dsr->state;
    }
    UA_UNLOCK(&server->serviceMutex);
    return res;
}

UA_StatusCode
UA_Server_enableDataSetReader(UA_Server *server, const UA_NodeId dsrId) {
    UA_LOCK(&server->serviceMutex);
    UA_DataSetReader *dsr = UA_ReaderGroup_findDSRbyId(server, dsrId);
    if(!dsr) {
        UA_UNLOCK(&server->serviceMutex);
        return UA_STATUSCODE_BADNOTFOUND;
    }

    UA_StatusCode ret =
        UA_DataSetReader_setPubSubState(server, dsr, UA_PUBSUBSTATE_OPERATIONAL);
    UA_UNLOCK(&server->serviceMutex);
    return ret;
}

UA_StatusCode
UA_Server_disableDataSetReader(UA_Server *server, const UA_NodeId dsrId) {
    UA_LOCK(&server->serviceMutex);
    UA_DataSetReader *dsr = UA_ReaderGroup_findDSRbyId(server, dsrId);
    if(!dsr) {
        UA_UNLOCK(&server->serviceMutex);
        return UA_STATUSCODE_BADNOTFOUND;
    }

    UA_StatusCode ret =
        UA_DataSetReader_setPubSubState(server, dsr, UA_PUBSUBSTATE_DISABLED);
    UA_UNLOCK(&server->serviceMutex);
    return ret;
}

UA_StatusCode
UA_DataSetReader_setPubSubState(UA_Server *server, UA_DataSetReader *dsr,
                                UA_PubSubState targetState) {
    UA_StatusCode res = UA_STATUSCODE_GOOD;
    UA_ReaderGroup *rg = UA_ReaderGroup_findRGbyId(server, dsr->linkedReaderGroup);
    if(!rg) {
        /* Misconfiguration */
        res = UA_STATUSCODE_BADINTERNALERROR;
        targetState = UA_PUBSUBSTATE_ERROR;
    }

    UA_PubSubState oldState = dsr->state;
    dsr->state = targetState;

    switch(dsr->state) {
        /* Disabled */
    case UA_PUBSUBSTATE_DISABLED:
    case UA_PUBSUBSTATE_ERROR:
        break;

        /* Enabled */
    case UA_PUBSUBSTATE_PAUSED:
    case UA_PUBSUBSTATE_PREOPERATIONAL:
    case UA_PUBSUBSTATE_OPERATIONAL:
<<<<<<< HEAD
        if(rg->state == UA_PUBSUBSTATE_DISABLED ||
           rg->state == UA_PUBSUBSTATE_ERROR) {
            dsr->state = UA_PUBSUBSTATE_PAUSED; /* RG is disabled -> paused */
        } else {
            dsr->state = rg->state; /* RG is enabled -> same state */
=======
#ifdef UA_ENABLE_PUBSUB_MONITORING
        /* Stop MessageReceiveTimeout timer */
        if(dsr->msgRcvTimeoutTimerRunning == true) {
            ret = server->config.pubSubConfig.monitoringInterface.
                stopMonitoring(server, dsr->identifier,
                               UA_PUBSUB_COMPONENT_DATASETREADER,
                               UA_PUBSUB_MONITORING_MESSAGE_RECEIVE_TIMEOUT, dsr);
            if(ret == UA_STATUSCODE_GOOD) {
                dsr->msgRcvTimeoutTimerRunning = false;
            } else {
                UA_LOG_ERROR_READER(server->config.logging, dsr,
                                    "Disable ReaderGroup failed. Stop message receive "
                                    "timeout timer of DataSetReader '%.*s' failed.",
                                    (int) dsr->config.name.length, dsr->config.name.data);
            }
>>>>>>> 9073ee22
        }
        break;

    default:
<<<<<<< HEAD
        dsr->state = UA_PUBSUBSTATE_ERROR;
        res = UA_STATUSCODE_BADINTERNALERROR;
        break;
=======
        UA_LOG_WARNING_READER(server->config.logging, dsr,
                              "Received unknown PubSub state!");
>>>>>>> 9073ee22
    }

<<<<<<< HEAD
    /* Inform application about state change */
    if(dsr->state != oldState) {
=======
/* State machine methods not part of the open62541 state machine API */
UA_StatusCode
UA_DataSetReader_setPubSubState(UA_Server *server,
                                UA_DataSetReader *dataSetReader,
                                UA_PubSubState state,
                                UA_StatusCode cause) {
    UA_StatusCode ret = UA_STATUSCODE_GOOD;
    UA_PubSubState oldState = dataSetReader->state;
    switch(state) {
        case UA_PUBSUBSTATE_DISABLED:
            ret = UA_DataSetReader_setState_disabled(server, dataSetReader);
            break;
        case UA_PUBSUBSTATE_PAUSED:
            ret = UA_STATUSCODE_BADNOTSUPPORTED;
            break;
        case UA_PUBSUBSTATE_OPERATIONAL:
        case UA_PUBSUBSTATE_PREOPERATIONAL:
        case UA_PUBSUBSTATE_ERROR:
            dataSetReader->state = state;
            break;
        default:
            UA_LOG_WARNING_READER(server->config.logging, dataSetReader,
                                  "Received unknown PubSub state!");
            ret = UA_STATUSCODE_BADINVALIDARGUMENT;
            break;
    }
    if (state != oldState) {
        /* inform application about state change */
>>>>>>> 9073ee22
        UA_ServerConfig *config = &server->config;
        if(config->pubSubConfig.stateChangeCallback != 0) {
            UA_UNLOCK(&server->serviceMutex);
            config->pubSubConfig.
                stateChangeCallback(server, &dsr->identifier, dsr->state, res);
            UA_LOCK(&server->serviceMutex);
        }
    }

    return res;
}

UA_StatusCode
UA_FieldTargetVariable_copy(const UA_FieldTargetVariable *src, UA_FieldTargetVariable *dst) {
    /* Do a simple memcpy */
    memcpy(dst, src, sizeof(UA_FieldTargetVariable));
    return UA_FieldTargetDataType_copy(&src->targetVariable, &dst->targetVariable);
}

UA_StatusCode
UA_TargetVariables_copy(const UA_TargetVariables *src, UA_TargetVariables *dst) {
    UA_StatusCode retVal = UA_STATUSCODE_GOOD;
    memcpy(dst, src, sizeof(UA_TargetVariables));
    if(src->targetVariablesSize > 0) {
        dst->targetVariables = (UA_FieldTargetVariable*)
            UA_calloc(src->targetVariablesSize, sizeof(UA_FieldTargetVariable));
        if(!dst->targetVariables)
            return UA_STATUSCODE_BADOUTOFMEMORY;
        for(size_t i = 0; i < src->targetVariablesSize; i++)
            retVal |= UA_FieldTargetVariable_copy(&src->targetVariables[i], &dst->targetVariables[i]);
    }
    return retVal;
}

void
UA_TargetVariables_clear(UA_TargetVariables *subscribedDataSetTarget) {
    for(size_t i = 0; i < subscribedDataSetTarget->targetVariablesSize; i++) {
        UA_FieldTargetDataType_clear(&subscribedDataSetTarget->targetVariables[i].targetVariable);
    }
    if(subscribedDataSetTarget->targetVariablesSize > 0)
        UA_free(subscribedDataSetTarget->targetVariables);
    memset(subscribedDataSetTarget, 0, sizeof(UA_TargetVariables));
}

/* This Method is used to initially set the SubscribedDataSet to
 * TargetVariablesType and to create the list of target Variables of a
 * SubscribedDataSetType. */
UA_StatusCode
DataSetReader_createTargetVariables(UA_Server *server, UA_DataSetReader *dsr,
                                    size_t targetVariablesSize,
                                    const UA_FieldTargetVariable *targetVariables) {
    UA_LOCK_ASSERT(&server->serviceMutex, 1);

    if(dsr->configurationFrozen) {
        UA_LOG_WARNING_READER(server->config.logging, dsr,
                              "Create Target Variables failed. "
                              "Subscriber configuration is frozen.");
        return UA_STATUSCODE_BADCONFIGURATIONERROR;
    }

    if(dsr->config.subscribedDataSet.subscribedDataSetTarget.targetVariablesSize > 0)
        UA_TargetVariables_clear(&dsr->config.subscribedDataSet.subscribedDataSetTarget);

    /* Set subscribed dataset to TargetVariableType */
    dsr->config.subscribedDataSetType = UA_PUBSUB_SDS_TARGET;
    UA_TargetVariables tmp;
    tmp.targetVariablesSize = targetVariablesSize;
    tmp.targetVariables = (UA_FieldTargetVariable*)(uintptr_t)targetVariables;
    return UA_TargetVariables_copy(&tmp, &dsr->config.subscribedDataSet.subscribedDataSetTarget);
}

UA_StatusCode
UA_Server_DataSetReader_createTargetVariables(UA_Server *server,
                                              UA_NodeId dataSetReaderIdentifier,
                                              size_t targetVariablesSize,
                                              const UA_FieldTargetVariable *targetVariables) {
    UA_LOCK(&server->serviceMutex);
    UA_DataSetReader *dataSetReader = UA_ReaderGroup_findDSRbyId(server, dataSetReaderIdentifier);
    if(!dataSetReader) {
        UA_UNLOCK(&server->serviceMutex);
        return UA_STATUSCODE_BADINVALIDARGUMENT;
    }
    UA_StatusCode res = DataSetReader_createTargetVariables(server, dataSetReader,
                                                            targetVariablesSize, targetVariables);
    UA_UNLOCK(&server->serviceMutex);
    return res;
}

/* This functionality of this API will be used in future to create mirror Variables - TODO */
/* UA_StatusCode
UA_Server_DataSetReader_createDataSetMirror(UA_Server *server, UA_String *parentObjectNodeName,
                                            UA_NodeId dataSetReaderIdentifier) {
    if((server == NULL) || (parentNode == NULL)) {
        return UA_STATUSCODE_BADINVALIDARGUMENT;
    }

    UA_StatusCode retval = UA_STATUSCODE_GOOD;
    UA_DataSetReader* pDataSetReader = UA_ReaderGroup_findDSRbyId(server, dataSetReaderIdentifier);
    if(pDataSetReader == NULL) {
        return UA_STATUSCODE_BADINVALIDARGUMENT;
    }

    if(pDataSetReader->configurationFrozen) {
        UA_LOG_WARNING(server->config.logging, UA_LOGCATEGORY_SERVER,
                       "Add Target Variables failed. Subscriber configuration is frozen.");
        return UA_STATUSCODE_BADCONFIGURATIONERROR;
    } // TODO: Frozen configuration variable in TargetVariable structure

    UA_TargetVariables targetVars;
    targetVars.targetVariablesSize = pDataSetReader->config.dataSetMetaData.fieldsSize;
    targetVars.targetVariables = (UA_FieldTargetVariable *)
        UA_calloc(targetVars.targetVariablesSize, sizeof(UA_FieldTargetVariable));

    for(size_t i = 0; i < pDataSetReader->config.dataSetMetaData.fieldsSize; i++) {
        UA_VariableAttributes vAttr = UA_VariableAttributes_default;
        vAttr.valueRank = pDataSetReader->config.dataSetMetaData.fields[i].valueRank;
        if(pDataSetReader->config.dataSetMetaData.fields[i].arrayDimensionsSize > 0) {
            retval = UA_Array_copy(pDataSetReader->config.dataSetMetaData.fields[i].arrayDimensions,
                                   pDataSetReader->config.dataSetMetaData.fields[i].arrayDimensionsSize,
                                   (void**)&vAttr.arrayDimensions, &UA_TYPES[UA_TYPES_UINT32]);
            if(retval == UA_STATUSCODE_GOOD) {
                vAttr.arrayDimensionsSize =
                    pDataSetReader->config.dataSetMetaData.fields[i].arrayDimensionsSize;
            }

        }

        vAttr.dataType = pDataSetReader->config.dataSetMetaData.fields[i].dataType;

        vAttr.accessLevel = UA_ACCESSLEVELMASK_READ;
        UA_LocalizedText_copy(&pDataSetReader->config.dataSetMetaData.fields[i].description,
                              &vAttr.description);
        UA_QualifiedName qn;
        UA_QualifiedName_init(&qn);
        char szTmpName[UA_MAX_SIZENAME];
        if(pDataSetReader->config.dataSetMetaData.fields[i].name.length > 0) {
            UA_UInt16 slen = UA_MAX_SIZENAME -1;
            vAttr.displayName.locale = UA_STRING("en-US");
            vAttr.displayName.text = pDataSetReader->config.dataSetMetaData.fields[i].name;
            if(pDataSetReader->config.dataSetMetaData.fields[i].name.length < slen) {
                slen = (UA_UInt16)pDataSetReader->config.dataSetMetaData.fields[i].name.length;
                mp_snprintf(szTmpName, sizeof(szTmpName), "%.*s", (int)slen,
                            (const char*)pDataSetReader->config.dataSetMetaData.fields[i].name.data);
            }

            szTmpName[slen] = '\0';
            qn = UA_QUALIFIEDNAME(1, szTmpName);
        }
        else {
            strcpy(szTmpName, "SubscribedVariable");
            vAttr.displayName = UA_LOCALIZEDTEXT("en-US", szTmpName);
            qn = UA_QUALIFIEDNAME(1, "SubscribedVariable");
        }

        // Add variable to the given parent node
        UA_NodeId newNode;
        retval = UA_Server_addVariableNode(server, UA_NODEID_NULL, *parentNode,
                                           UA_NODEID_NUMERIC(0, UA_NS0ID_HASCOMPONENT), qn,
                                           UA_NODEID_NUMERIC(0, UA_NS0ID_BASEDATAVARIABLETYPE),
                                           vAttr, NULL, &newNode);
        if(retval == UA_STATUSCODE_GOOD) {
            UA_LOG_INFO(server->config.logging, UA_LOGCATEGORY_USERLAND,
                        "addVariableNode %s succeeded", szTmpName);
        }
        else {
            UA_LOG_ERROR(server->config.logging, UA_LOGCATEGORY_USERLAND,
                         "addVariableNode: error 0x%" PRIx32, retval);
        }

        targetVars.targetVariables[i].targetVariable.attributeId = UA_ATTRIBUTEID_VALUE;
        UA_NodeId_copy(&newNode, &targetVars.targetVariables[i].targetVariable.targetNodeId);
        UA_NodeId_clear(&newNode);
        if(vAttr.arrayDimensionsSize > 0) {
            UA_Array_delete(vAttr.arrayDimensions, vAttr.arrayDimensionsSize,
                            &UA_TYPES[UA_TYPES_UINT32]);
        }
    }

    UA_TargetVariables_clear(&targetVars);
    return retval;
}*/

static void
DataSetReader_processRaw(UA_Server *server, UA_ReaderGroup *rg,
                         UA_DataSetReader *dsr, UA_DataSetMessage* msg) {
    UA_LOG_TRACE_READER(server->config.logging, dsr, "Received RAW Frame");
    msg->data.keyFrameData.fieldCount = (UA_UInt16)
        dsr->config.dataSetMetaData.fieldsSize;

    size_t offset = 0;
    /* start iteration from beginning of rawFields buffer */
    msg->data.keyFrameData.rawFields.length = 0;
    for(size_t i = 0; i < dsr->config.dataSetMetaData.fieldsSize; i++) {
        /* TODO The datatype reference should be part of the internal
         * pubsub configuration to avoid the time-expensive lookup */
        const UA_DataType *type =
            UA_findDataTypeWithCustom(&dsr->config.dataSetMetaData.fields[i].dataType,
                                      server->config.customDataTypes);
        msg->data.keyFrameData.rawFields.length += type->memSize;
        UA_STACKARRAY(UA_Byte, value, type->memSize);
        UA_StatusCode res =
            UA_decodeBinaryInternal(&msg->data.keyFrameData.rawFields,
                                    &offset, value, type, NULL);
        if(dsr->config.dataSetMetaData.fields[i].maxStringLength != 0) {
            if(type->typeKind == UA_DATATYPEKIND_STRING ||
                type->typeKind == UA_DATATYPEKIND_BYTESTRING) {
                UA_ByteString *bs = (UA_ByteString *) value;
                //check if length < maxStringLength, The types ByteString and String are equal in their base definition
                size_t lengthDifference = dsr->config.dataSetMetaData.fields[i].maxStringLength - bs->length;
                offset += lengthDifference;
            }
        }
        if(res != UA_STATUSCODE_GOOD) {
            UA_LOG_INFO_READER(server->config.logging, dsr,
                               "Error during Raw-decode KeyFrame field %u: %s",
                               (unsigned)i, UA_StatusCode_name(res));
            return;
        }

        UA_FieldTargetVariable *tv =
            &dsr->config.subscribedDataSet.subscribedDataSetTarget.targetVariables[i];

        if(rg->config.rtLevel == UA_PUBSUB_RT_FIXED_SIZE) {
            if (tv->beforeWrite) {
                void *pData = (**tv->externalDataValue).value.data;
                (**tv->externalDataValue).value.data = value;   // set raw data as "preview"
                tv->beforeWrite(server,
                                &dsr->identifier,
                                &dsr->linkedReaderGroup,
                                &dsr->config.subscribedDataSet.subscribedDataSetTarget.targetVariables[i].targetVariable.targetNodeId,
                                dsr->config.subscribedDataSet.subscribedDataSetTarget.targetVariables[i].targetVariableContext,
                                tv->externalDataValue);
                (**tv->externalDataValue).value.data = pData;  // restore previous data pointer
            }
            memcpy((**tv->externalDataValue).value.data, value, type->memSize);
            if(tv->afterWrite)
                tv->afterWrite(server, &dsr->identifier,
                                &dsr->linkedReaderGroup,
                                &tv->targetVariable.targetNodeId,
                                tv->targetVariableContext,
                                tv->externalDataValue);
            continue; /* No dynamic allocation for fixed-size msg, no need to _clear */
        }

        UA_WriteValue writeVal;
        UA_WriteValue_init(&writeVal);
        writeVal.attributeId = tv->targetVariable.attributeId;
        writeVal.indexRange = tv->targetVariable.receiverIndexRange;
        writeVal.nodeId = tv->targetVariable.targetNodeId;
        UA_Variant_setScalar(&writeVal.value.value, value, type);
        writeVal.value.hasValue = true;
        Operation_Write(server, &server->adminSession, NULL, &writeVal, &res);
        UA_clear(value, type);
        if(res != UA_STATUSCODE_GOOD) {
            UA_LOG_INFO_READER(server->config.logging, dsr,
                               "Error writing KeyFrame field %u: %s",
                               (unsigned)i, UA_StatusCode_name(res));
        }
    }
}

static void
DataSetReader_processFixedSize(UA_Server *server, UA_ReaderGroup *rg,
                               UA_DataSetReader *dsr, UA_DataSetMessage *msg,
                               size_t fieldCount) {
    for(size_t i = 0; i < fieldCount; i++) {
        if(!msg->data.keyFrameData.dataSetFields[i].hasValue)
            continue;

        UA_FieldTargetVariable *tv =
            &dsr->config.subscribedDataSet.subscribedDataSetTarget.targetVariables[i];
        if(tv->targetVariable.attributeId != UA_ATTRIBUTEID_VALUE)
            continue;

        if(msg->data.keyFrameData.dataSetFields[i].value.type !=
           (*tv->externalDataValue)->value.type) {
            UA_LOG_WARNING_READER(server->config.logging, dsr,
                                  "Mismatching type");
            continue;
        }

        if (tv->beforeWrite) {
            UA_DataValue *tmp = &msg->data.keyFrameData.dataSetFields[i];
            tv->beforeWrite(server,
                      &dsr->identifier,
                      &dsr->linkedReaderGroup,
                      &dsr->config.subscribedDataSet.subscribedDataSetTarget.targetVariables[i].targetVariable.targetNodeId,
                      dsr->config.subscribedDataSet.subscribedDataSetTarget.targetVariables[i].targetVariableContext,
                      &tmp);
        }
        if(UA_LIKELY(tv->externalDataValue != NULL)) {
            memcpy((**tv->externalDataValue).value.data,
                   msg->data.keyFrameData.dataSetFields[i].value.data,
                   msg->data.keyFrameData.dataSetFields[i].value.type->memSize);
        }
        if(tv->afterWrite)
            tv->afterWrite(server, &dsr->identifier, &dsr->linkedReaderGroup,
                        &tv->targetVariable.targetNodeId,
                        tv->targetVariableContext, tv->externalDataValue);
    }
}

void
UA_DataSetReader_process(UA_Server *server, UA_ReaderGroup *rg,
                         UA_DataSetReader *dsr, UA_DataSetMessage *msg) {
    if(!dsr || !rg || !msg || !server)
        return;

    /* Received a (first) message for the Reader.
     * Transition from PreOperational to Operational. */
    if(dsr->state == UA_PUBSUBSTATE_PREOPERATIONAL) {
        dsr->state = UA_PUBSUBSTATE_OPERATIONAL;
        UA_ServerConfig *config = &server->config;
        if(config->pubSubConfig.stateChangeCallback != 0) {
            config->pubSubConfig.stateChangeCallback(server, &dsr->identifier,
                                                     dsr->state, UA_STATUSCODE_GOOD);
        }
    }

    /* Check the metadata, to see if this reader is configured for a heartbeat */
    if(dsr->config.dataSetMetaData.fieldsSize == 0 &&
       dsr->config.dataSetMetaData.configurationVersion.majorVersion == 0 &&
       dsr->config.dataSetMetaData.configurationVersion.minorVersion == 0) {
        /* Expecting a heartbeat, check the message */
        if(msg->header.dataSetMessageType != UA_DATASETMESSAGE_DATAKEYFRAME ||
            msg->header.configVersionMajorVersion != 0 ||
            msg->header.configVersionMinorVersion != 0 ||
            msg->data.keyFrameData.fieldCount != 0) {
            UA_LOG_INFO_READER(server->config.logging, dsr,
                               "This DSR expects heartbeat, but the received "
                               "message doesn't seem to be so.");
        }
#ifdef UA_ENABLE_PUBSUB_MONITORING
        UA_DataSetReader_checkMessageReceiveTimeout(server, dsr);
#endif
        UA_EventLoop *el = UA_PubSubConnection_getEL(server, rg->linkedConnection);
        dsr->lastHeartbeatReceived = el->dateTime_nowMonotonic(el);
        return;
    }

    UA_LOG_DEBUG_READER(server->config.logging, dsr,
                        "DataSetReader '%.*s': received a network message",
                        (int)dsr->config.name.length, dsr->config.name.data);

    if(!msg->header.dataSetMessageValid) {
        UA_LOG_INFO_READER(server->config.logging, dsr,
                           "DataSetMessage is discarded: message is not valid");
        /* To Do check ConfigurationVersion */
        /* if(msg->header.configVersionMajorVersionEnabled) {
         *     if(msg->header.configVersionMajorVersion !=
         *            dsr->config.dataSetMetaData.configurationVersion.majorVersion) {
         *         UA_LOG_WARNING(server->config.logging, UA_LOGCATEGORY_SERVER,
         *                        "DataSetMessage is discarded: ConfigurationVersion "
         *                        "MajorVersion does not match");
         *         return;
         *     }
         * } */
        return;
    }

    if(msg->header.dataSetMessageType != UA_DATASETMESSAGE_DATAKEYFRAME) {
        UA_LOG_WARNING_READER(server->config.logging, dsr,
                       "DataSetMessage is discarded: Only keyframes are supported");
        return;
    }

    /* Process message with raw encoding (realtime and non-realtime) */
    if(msg->header.fieldEncoding == UA_FIELDENCODING_RAWDATA) {
        DataSetReader_processRaw(server, rg, dsr, msg);
#ifdef UA_ENABLE_PUBSUB_MONITORING
        UA_DataSetReader_checkMessageReceiveTimeout(server, dsr);
#endif
        return;
    }

    /* Check and adjust the field count
     * TODO Throw an error if non-matching? */
    size_t fieldCount = msg->data.keyFrameData.fieldCount;
    if(dsr->config.dataSetMetaData.fieldsSize < fieldCount)
        fieldCount = dsr->config.dataSetMetaData.fieldsSize;

    if(dsr->config.subscribedDataSet.subscribedDataSetTarget.targetVariablesSize < fieldCount)
        fieldCount = dsr->config.subscribedDataSet.subscribedDataSetTarget.targetVariablesSize;

    /* Process message with fixed size fields (realtime capable) */
    if(rg->config.rtLevel == UA_PUBSUB_RT_FIXED_SIZE) {
        DataSetReader_processFixedSize(server, rg, dsr, msg, fieldCount);
#ifdef UA_ENABLE_PUBSUB_MONITORING
        UA_DataSetReader_checkMessageReceiveTimeout(server, dsr);
#endif
        return;
    }

    /* Write the message fields via the write service (non realtime) */
    UA_StatusCode res = UA_STATUSCODE_GOOD;
    for(size_t i = 0; i < fieldCount; i++) {
        if(!msg->data.keyFrameData.dataSetFields[i].hasValue)
            continue;

        UA_FieldTargetVariable *tv =
            &dsr->config.subscribedDataSet.subscribedDataSetTarget.targetVariables[i];

        UA_WriteValue writeVal;
        UA_WriteValue_init(&writeVal);
        writeVal.attributeId = tv->targetVariable.attributeId;
        writeVal.indexRange = tv->targetVariable.receiverIndexRange;
        writeVal.nodeId = tv->targetVariable.targetNodeId;
        writeVal.value = msg->data.keyFrameData.dataSetFields[i];
        Operation_Write(server, &server->adminSession, NULL, &writeVal, &res);
        if(res != UA_STATUSCODE_GOOD)
            UA_LOG_INFO_READER(server->config.logging, dsr,
                               "Error writing KeyFrame field %u: %s",
                               (unsigned)i, UA_StatusCode_name(res));
    }

#ifdef UA_ENABLE_PUBSUB_MONITORING
    UA_DataSetReader_checkMessageReceiveTimeout(server, dsr);
#endif
}

#ifdef UA_ENABLE_PUBSUB_MONITORING

static void
UA_DataSetReader_checkMessageReceiveTimeout(UA_Server *server,
                                            UA_DataSetReader *dsr) {
    UA_assert(server != 0);
    UA_assert(dsr != 0);

    /* If previous reader state was error (because we haven't received messages
     * and ran into timeout) we should set the state back to operational */
    if(dsr->state == UA_PUBSUBSTATE_ERROR) {
        UA_DataSetReader_setPubSubState(server, dsr, UA_PUBSUBSTATE_OPERATIONAL);
    }

    /* Stop message receive timeout timer */
    UA_StatusCode res;
    if(dsr->msgRcvTimeoutTimerRunning) {
        res = server->config.pubSubConfig.monitoringInterface.
            stopMonitoring(server, dsr->identifier, UA_PUBSUB_COMPONENT_DATASETREADER,
                           UA_PUBSUB_MONITORING_MESSAGE_RECEIVE_TIMEOUT, dsr);
        if(res == UA_STATUSCODE_GOOD) {
            dsr->msgRcvTimeoutTimerRunning = false;
        } else {
            UA_LOG_ERROR_READER(server->config.logging, dsr,
                                "DataSetReader '%.*s': stop receive timeout timer failed",
                                (int)dsr->config.name.length, dsr->config.name.data);
            UA_DataSetReader_setPubSubState(server, dsr, UA_PUBSUBSTATE_ERROR);
        }
    }

    /* Start message receive timeout timer */
    res = server->config.pubSubConfig.monitoringInterface.
        startMonitoring(server, dsr->identifier, UA_PUBSUB_COMPONENT_DATASETREADER,
                        UA_PUBSUB_MONITORING_MESSAGE_RECEIVE_TIMEOUT, dsr);
    if(res == UA_STATUSCODE_GOOD) {
        UA_LOG_DEBUG_READER(server->config.logging, dsr,
                            "Info: DataSetReader '%.*s': start receive timeout timer",
                            (int)dsr->config.name.length, dsr->config.name.data);
        dsr->msgRcvTimeoutTimerRunning = true;
    } else {
        UA_LOG_ERROR_READER(server->config.logging, dsr,
                            "Starting Message Receive Timeout timer failed.");
        UA_DataSetReader_setPubSubState(server, dsr, UA_PUBSUBSTATE_ERROR);
    }
}

/* Timeout callback for DataSetReader MessageReceiveTimeout handling */
static void
UA_DataSetReader_handleMessageReceiveTimeout(UA_Server *server, UA_DataSetReader *dsr) {
    UA_assert(server);
    UA_assert(dsr);

    if(dsr->componentType != UA_PUBSUB_COMPONENT_DATASETREADER) {
        UA_LOG_ERROR_READER(server->config.logging, dsr,
                            "UA_DataSetReader_handleMessageReceiveTimeout(): "
                            "input param is not of type DataSetReader");
        return;
    }

<<<<<<< HEAD
    /* Don't signal an error if we don't expect messages to arrive */
    if(dsr->state != UA_PUBSUBSTATE_OPERATIONAL &&
       dsr->state != UA_PUBSUBSTATE_PREOPERATIONAL)
        return;

    UA_LOG_DEBUG_READER(&server->config.logger, dsr,
=======
    UA_LOG_DEBUG_READER(server->config.logging, dsr,
>>>>>>> 9073ee22
                        "UA_DataSetReader_handleMessageReceiveTimeout(): "
                        "MessageReceiveTimeout occurred at DataSetReader "
                        "'%.*s': MessageReceiveTimeout = %f Timer Id = %u ",
                        (int)dsr->config.name.length, dsr->config.name.data,
                        dsr->config.messageReceiveTimeout,
                        (UA_UInt32) dsr->msgRcvTimeoutTimerId);

<<<<<<< HEAD
    UA_DataSetReader_setPubSubState(server, dsr, UA_PUBSUBSTATE_ERROR);
}
#endif /* UA_ENABLE_PUBSUB_MONITORING */

=======
    UA_StatusCode res =
        UA_DataSetReader_setPubSubState(server, dsr, UA_PUBSUBSTATE_ERROR,
                                        UA_STATUSCODE_BADTIMEOUT);
    if(res != UA_STATUSCODE_GOOD) {
        UA_LOG_ERROR_READER(server->config.logging, dsr,
                            "UA_DataSetReader_handleMessageReceiveTimeout(): "
                            "setting pubsub state failed");
    }
}
#endif /* UA_ENABLE_PUBSUB_MONITORING */

static void
processMessageWithReader(UA_Server *server, UA_ReaderGroup *readerGroup,
                         UA_DataSetReader *reader, UA_NetworkMessage *msg) {
    UA_Byte totalDataSets = 1;
    if(msg->payloadHeaderEnabled)
        totalDataSets = msg->payloadHeader.dataSetPayloadHeader.count;

    for(UA_Byte i = 0; i < totalDataSets; i++) {
        /* Map dataset reader to dataset message since multiple dataset reader
         * may read this network message. Otherwise the dataset message may be
         * written to the wrong dataset reader. */
        if(!msg->payloadHeaderEnabled ||
           (reader->config.dataSetWriterId == msg->payloadHeader.dataSetPayloadHeader.dataSetWriterIds[i])) {
            UA_LOG_DEBUG_READER(server->config.logging, reader,
                                "Process Msg with DataSetReader!");
            UA_DataSetReader_process(server, readerGroup, reader,
                                     &msg->payload.dataSetPayload.dataSetMessages[i]);
        }
    }
}

UA_Boolean
UA_ReaderGroup_process(UA_Server *server, UA_ReaderGroup *readerGroup,
                       UA_NetworkMessage *nm) {
    UA_Boolean processed = false;
    UA_DataSetReader *reader;

    /* Received a (first) message for the ReaderGroup.
     * Transition from PreOperational to Operational. */
    if(readerGroup->state == UA_PUBSUBSTATE_PREOPERATIONAL) {
        readerGroup->state = UA_PUBSUBSTATE_OPERATIONAL;
        UA_ServerConfig *config = &server->config;
        if(config->pubSubConfig.stateChangeCallback != 0) {
            config->pubSubConfig.stateChangeCallback(server, &readerGroup->identifier,
                                                     readerGroup->state, UA_STATUSCODE_GOOD);
        }
    }
    LIST_FOREACH(reader, &readerGroup->readers, listEntry) {
        UA_StatusCode res =
            UA_DataSetReader_checkIdentifier(server, nm, reader, readerGroup->config);
        if(res != UA_STATUSCODE_GOOD)
            continue;
        processed = true;
        processMessageWithReader(server, readerGroup, reader, nm);
    }
    return processed;
}

>>>>>>> 9073ee22
/********************************************************************************
 * Functionality related to decoding, decrypting and processing network messages
 * as a subscriber
 ********************************************************************************/

static UA_StatusCode
prepareOffsetBuffer(UA_Server *server, UA_ReaderGroup *rg, UA_DataSetReader *reader,
                    UA_ByteString *buf, size_t *pos) {
    UA_NetworkMessage *nm = (UA_NetworkMessage*)UA_calloc(1, sizeof(UA_NetworkMessage));
    if(!nm)
        return UA_STATUSCODE_BADOUTOFMEMORY;

    /* Decode using the non-rt decoding */
    UA_StatusCode rv = UA_NetworkMessage_decodeHeaders(buf, pos, nm);
    if(rv != UA_STATUSCODE_GOOD) {
        UA_NetworkMessage_clear(nm);
        UA_free(nm);
        return rv;
    }
    rv |= UA_NetworkMessage_decodePayload(buf, pos, nm, server->config.customDataTypes, &reader->config.dataSetMetaData);
    rv |= UA_NetworkMessage_decodeFooters(buf, pos, nm);
    if(rv != UA_STATUSCODE_GOOD) {
        UA_NetworkMessage_clear(nm);
        UA_free(nm);
        return rv;
    }

    /* Compute and store the offsets necessary to decode */
    size_t nmSize = UA_NetworkMessage_calcSizeBinary(nm, &reader->bufferedMessage);
    if(nmSize == 0) {
        UA_NetworkMessage_clear(nm);
        UA_free(nm);
        return UA_STATUSCODE_BADINTERNALERROR;
    }

    /* Set the offset buffer in the reader */
    reader->bufferedMessage.nm = nm;

    /* If pre-operational, set to operational after the first message was
     * processed */
    if(rg->state == UA_PUBSUBSTATE_PREOPERATIONAL) {
        rg->state = UA_PUBSUBSTATE_OPERATIONAL;
        UA_ServerConfig *config = &server->config;
        if(config->pubSubConfig.stateChangeCallback != 0) {
            config->pubSubConfig.stateChangeCallback(server, &rg->identifier,
                                                     rg->state, UA_STATUSCODE_GOOD);
        }
    }

    return rv;
}

/*******************************/
/* Realtime Message Processing */
/*******************************/

UA_Boolean
UA_ReaderGroup_decodeAndProcessRT(UA_Server *server, UA_ReaderGroup *readerGroup,
                                  UA_ByteString *buf) {
    /* Received a (first) message for the ReaderGroup.
     * Transition from PreOperational to Operational. */
    if(readerGroup->state == UA_PUBSUBSTATE_PREOPERATIONAL) {
        readerGroup->state = UA_PUBSUBSTATE_OPERATIONAL;
        UA_ServerConfig *config = &server->config;
        if(config->pubSubConfig.stateChangeCallback != 0) {
            config->pubSubConfig.stateChangeCallback(server, &readerGroup->identifier,
                                                     readerGroup->state, UA_STATUSCODE_GOOD);
        }
    }

#ifdef UA_ENABLE_PUBSUB_BUFMALLOC
    useMembufAlloc();
#endif

    size_t i = 0;
    size_t pos = 0;
    UA_Boolean match = false;
    UA_DataSetReader *dsr;
    UA_STACKARRAY(UA_Boolean, matches, readerGroup->readersCount);
#ifdef __clang_analyzer__
    memset(matches, 0, sizeof(UA_Boolean)* readerGroup->readersCount); /* Pacify warning */
#endif

    /* Decode headers necessary for checking identifier. This can use malloc.
     * So enable membufAlloc if you need RT timings. */
    UA_NetworkMessage currentNetworkMessage;
    memset(&currentNetworkMessage, 0, sizeof(UA_NetworkMessage));
    UA_StatusCode rv = UA_NetworkMessage_decodeHeaders(buf, &pos, &currentNetworkMessage);
    if(rv != UA_STATUSCODE_GOOD) {
        UA_LOG_WARNING_READERGROUP(server->config.logging, readerGroup,
                              "PubSub receive. decoding headers failed");
        goto error;
    }

    /* Check if the message is intended for each reader individually */
    LIST_FOREACH(dsr, &readerGroup->readers, listEntry) {
        rv = UA_DataSetReader_checkIdentifier(server, &currentNetworkMessage, dsr, readerGroup->config);
        matches[i] = (rv == UA_STATUSCODE_GOOD);
        i++;
        if(rv != UA_STATUSCODE_GOOD) {
            UA_LOG_INFO_READER(server->config.logging, dsr,
                               "PubSub receive. Message intended for a different reader.");
            continue;
        }
        match = true;
    }
    if(!match)
        goto error;
    UA_assert(i == readerGroup->readersCount);

    /* Decrypt the message once for all readers */
#ifdef UA_ENABLE_PUBSUB_ENCRYPTION
    /* Keep pos to right after the header */
    rv = verifyAndDecryptNetworkMessage(server->config.logging, buf, &pos,
                                        &currentNetworkMessage, readerGroup);
    if(rv != UA_STATUSCODE_GOOD) {
        UA_LOG_WARNING_READERGROUP(server->config.logging, readerGroup,
                                   "Subscribe failed. verify and decrypt network "
                                   "message failed.");
        goto error;
    }
#endif

    /* Reset back to the normal malloc before processing the message.
     * Any changes from here may be persisted longer than this.
     * The userland (from callbacks) might rely on that. */
    UA_NetworkMessage_clear(&currentNetworkMessage);
#ifdef UA_ENABLE_PUBSUB_BUFMALLOC
    useNormalAlloc();
#endif

    /* Decode message for every reader. If this fails for one reader, abort overall. */
    i = 0;
    LIST_FOREACH(dsr, &readerGroup->readers, listEntry) {
        UA_assert(i < readerGroup->readersCount);
        UA_Boolean match = matches[i];
        i++;
        if(!match)
            continue;

        pos = 0; /* reset */
        if(!dsr->bufferedMessage.nm) {
            /* This is the first message being received for the RT fastpath.
             * Prepare the offset buffer and set operational. */
            rv = prepareOffsetBuffer(server, readerGroup, dsr, buf, &pos);
        } else {
            /* Decode with offset information and update the networkMessage */
            rv = UA_NetworkMessage_updateBufferedNwMessage(&dsr->bufferedMessage, buf, &pos);
        }
        if(rv != UA_STATUSCODE_GOOD) {
            UA_LOG_INFO_READER(server->config.logging, dsr,
                               "PubSub decoding failed. Could not decode with "
                               "status code %s.", UA_StatusCode_name(rv));
            return false;
        }
    }

    /* Process the decoded messages */
    i = 0;
    LIST_FOREACH(dsr, &readerGroup->readers, listEntry) {
        UA_assert(i < readerGroup->readersCount);
        UA_Boolean match = matches[i];
        i++;
        if(!match)
            continue;
        UA_DataSetReader_process(server, readerGroup, dsr,
                                 dsr->bufferedMessage.nm->payload.dataSetPayload.dataSetMessages);
    }

    return match;

 error:
    UA_NetworkMessage_clear(&currentNetworkMessage);
#ifdef UA_ENABLE_PUBSUB_BUFMALLOC
    useNormalAlloc();
#endif
    return false;
}

#endif /* UA_ENABLE_PUBSUB */<|MERGE_RESOLUTION|>--- conflicted
+++ resolved
@@ -236,25 +236,9 @@
     if(readerIdentifier)
         UA_NodeId_copy(&newDataSetReader->identifier, readerIdentifier);
 
-<<<<<<< HEAD
     /* Set the DataSetReader state after finalizing the configuration */
     return UA_DataSetReader_setPubSubState(server, newDataSetReader,
                                            UA_PUBSUBSTATE_OPERATIONAL);
-=======
-    /* Set the ReaderGroup state after finalizing the configuration */
-    if(readerGroup->state == UA_PUBSUBSTATE_OPERATIONAL ||
-       readerGroup->state == UA_PUBSUBSTATE_PREOPERATIONAL) {
-        retVal = UA_DataSetReader_setPubSubState(server, newDataSetReader, readerGroup->state,
-                                        UA_STATUSCODE_GOOD);
-        if(retVal != UA_STATUSCODE_GOOD) {
-            UA_LOG_ERROR_READERGROUP(server->config.logging, readerGroup,
-                                     "Add DataSetReader failed, setPubSubState failed");
-        }
-    }
-
-
-    return UA_STATUSCODE_GOOD;
->>>>>>> 9073ee22
 }
 
 UA_StatusCode
@@ -404,7 +388,6 @@
     if(dsr->config.messageReceiveTimeout != config->messageReceiveTimeout) {
         /* Update message receive timeout timer interval */
         dsr->config.messageReceiveTimeout = config->messageReceiveTimeout;
-<<<<<<< HEAD
         if(dsr->msgRcvTimeoutTimerId != 0) {
             res = server->config.pubSubConfig.monitoringInterface.
                 updateMonitoringInterval(server, dsr->identifier,
@@ -412,19 +395,9 @@
                                          UA_PUBSUB_MONITORING_MESSAGE_RECEIVE_TIMEOUT,
                                          dsr);
             if(res != UA_STATUSCODE_GOOD) {
-                UA_LOG_ERROR_READER(&server->config.logger, dsr,
+                UA_LOG_ERROR_READER(server->config.logging, dsr,
                                     "Update DataSetReader message receive timeout timer failed.");
             }
-=======
-        res = server->config.pubSubConfig.monitoringInterface.
-            updateMonitoringInterval(server, dsr->identifier,
-                                     UA_PUBSUB_COMPONENT_DATASETREADER,
-                                     UA_PUBSUB_MONITORING_MESSAGE_RECEIVE_TIMEOUT,
-                                     dsr);
-        if(res != UA_STATUSCODE_GOOD) {
-            UA_LOG_ERROR_READER(server->config.logging, dsr,
-                                "Update DataSetReader message receive timeout timer failed.");
->>>>>>> 9073ee22
         }
     }
 #endif /* UA_ENABLE_PUBSUB_MONITORING */
@@ -591,76 +564,22 @@
     case UA_PUBSUBSTATE_PAUSED:
     case UA_PUBSUBSTATE_PREOPERATIONAL:
     case UA_PUBSUBSTATE_OPERATIONAL:
-<<<<<<< HEAD
         if(rg->state == UA_PUBSUBSTATE_DISABLED ||
            rg->state == UA_PUBSUBSTATE_ERROR) {
             dsr->state = UA_PUBSUBSTATE_PAUSED; /* RG is disabled -> paused */
         } else {
             dsr->state = rg->state; /* RG is enabled -> same state */
-=======
-#ifdef UA_ENABLE_PUBSUB_MONITORING
-        /* Stop MessageReceiveTimeout timer */
-        if(dsr->msgRcvTimeoutTimerRunning == true) {
-            ret = server->config.pubSubConfig.monitoringInterface.
-                stopMonitoring(server, dsr->identifier,
-                               UA_PUBSUB_COMPONENT_DATASETREADER,
-                               UA_PUBSUB_MONITORING_MESSAGE_RECEIVE_TIMEOUT, dsr);
-            if(ret == UA_STATUSCODE_GOOD) {
-                dsr->msgRcvTimeoutTimerRunning = false;
-            } else {
-                UA_LOG_ERROR_READER(server->config.logging, dsr,
-                                    "Disable ReaderGroup failed. Stop message receive "
-                                    "timeout timer of DataSetReader '%.*s' failed.",
-                                    (int) dsr->config.name.length, dsr->config.name.data);
-            }
->>>>>>> 9073ee22
         }
         break;
 
     default:
-<<<<<<< HEAD
         dsr->state = UA_PUBSUBSTATE_ERROR;
         res = UA_STATUSCODE_BADINTERNALERROR;
         break;
-=======
-        UA_LOG_WARNING_READER(server->config.logging, dsr,
-                              "Received unknown PubSub state!");
->>>>>>> 9073ee22
-    }
-
-<<<<<<< HEAD
+    }
+
     /* Inform application about state change */
     if(dsr->state != oldState) {
-=======
-/* State machine methods not part of the open62541 state machine API */
-UA_StatusCode
-UA_DataSetReader_setPubSubState(UA_Server *server,
-                                UA_DataSetReader *dataSetReader,
-                                UA_PubSubState state,
-                                UA_StatusCode cause) {
-    UA_StatusCode ret = UA_STATUSCODE_GOOD;
-    UA_PubSubState oldState = dataSetReader->state;
-    switch(state) {
-        case UA_PUBSUBSTATE_DISABLED:
-            ret = UA_DataSetReader_setState_disabled(server, dataSetReader);
-            break;
-        case UA_PUBSUBSTATE_PAUSED:
-            ret = UA_STATUSCODE_BADNOTSUPPORTED;
-            break;
-        case UA_PUBSUBSTATE_OPERATIONAL:
-        case UA_PUBSUBSTATE_PREOPERATIONAL:
-        case UA_PUBSUBSTATE_ERROR:
-            dataSetReader->state = state;
-            break;
-        default:
-            UA_LOG_WARNING_READER(server->config.logging, dataSetReader,
-                                  "Received unknown PubSub state!");
-            ret = UA_STATUSCODE_BADINVALIDARGUMENT;
-            break;
-    }
-    if (state != oldState) {
-        /* inform application about state change */
->>>>>>> 9073ee22
         UA_ServerConfig *config = &server->config;
         if(config->pubSubConfig.stateChangeCallback != 0) {
             UA_UNLOCK(&server->serviceMutex);
@@ -1140,16 +1059,12 @@
         return;
     }
 
-<<<<<<< HEAD
     /* Don't signal an error if we don't expect messages to arrive */
     if(dsr->state != UA_PUBSUBSTATE_OPERATIONAL &&
        dsr->state != UA_PUBSUBSTATE_PREOPERATIONAL)
         return;
 
-    UA_LOG_DEBUG_READER(&server->config.logger, dsr,
-=======
     UA_LOG_DEBUG_READER(server->config.logging, dsr,
->>>>>>> 9073ee22
                         "UA_DataSetReader_handleMessageReceiveTimeout(): "
                         "MessageReceiveTimeout occurred at DataSetReader "
                         "'%.*s': MessageReceiveTimeout = %f Timer Id = %u ",
@@ -1157,72 +1072,10 @@
                         dsr->config.messageReceiveTimeout,
                         (UA_UInt32) dsr->msgRcvTimeoutTimerId);
 
-<<<<<<< HEAD
     UA_DataSetReader_setPubSubState(server, dsr, UA_PUBSUBSTATE_ERROR);
 }
 #endif /* UA_ENABLE_PUBSUB_MONITORING */
 
-=======
-    UA_StatusCode res =
-        UA_DataSetReader_setPubSubState(server, dsr, UA_PUBSUBSTATE_ERROR,
-                                        UA_STATUSCODE_BADTIMEOUT);
-    if(res != UA_STATUSCODE_GOOD) {
-        UA_LOG_ERROR_READER(server->config.logging, dsr,
-                            "UA_DataSetReader_handleMessageReceiveTimeout(): "
-                            "setting pubsub state failed");
-    }
-}
-#endif /* UA_ENABLE_PUBSUB_MONITORING */
-
-static void
-processMessageWithReader(UA_Server *server, UA_ReaderGroup *readerGroup,
-                         UA_DataSetReader *reader, UA_NetworkMessage *msg) {
-    UA_Byte totalDataSets = 1;
-    if(msg->payloadHeaderEnabled)
-        totalDataSets = msg->payloadHeader.dataSetPayloadHeader.count;
-
-    for(UA_Byte i = 0; i < totalDataSets; i++) {
-        /* Map dataset reader to dataset message since multiple dataset reader
-         * may read this network message. Otherwise the dataset message may be
-         * written to the wrong dataset reader. */
-        if(!msg->payloadHeaderEnabled ||
-           (reader->config.dataSetWriterId == msg->payloadHeader.dataSetPayloadHeader.dataSetWriterIds[i])) {
-            UA_LOG_DEBUG_READER(server->config.logging, reader,
-                                "Process Msg with DataSetReader!");
-            UA_DataSetReader_process(server, readerGroup, reader,
-                                     &msg->payload.dataSetPayload.dataSetMessages[i]);
-        }
-    }
-}
-
-UA_Boolean
-UA_ReaderGroup_process(UA_Server *server, UA_ReaderGroup *readerGroup,
-                       UA_NetworkMessage *nm) {
-    UA_Boolean processed = false;
-    UA_DataSetReader *reader;
-
-    /* Received a (first) message for the ReaderGroup.
-     * Transition from PreOperational to Operational. */
-    if(readerGroup->state == UA_PUBSUBSTATE_PREOPERATIONAL) {
-        readerGroup->state = UA_PUBSUBSTATE_OPERATIONAL;
-        UA_ServerConfig *config = &server->config;
-        if(config->pubSubConfig.stateChangeCallback != 0) {
-            config->pubSubConfig.stateChangeCallback(server, &readerGroup->identifier,
-                                                     readerGroup->state, UA_STATUSCODE_GOOD);
-        }
-    }
-    LIST_FOREACH(reader, &readerGroup->readers, listEntry) {
-        UA_StatusCode res =
-            UA_DataSetReader_checkIdentifier(server, nm, reader, readerGroup->config);
-        if(res != UA_STATUSCODE_GOOD)
-            continue;
-        processed = true;
-        processMessageWithReader(server, readerGroup, reader, nm);
-    }
-    return processed;
-}
-
->>>>>>> 9073ee22
 /********************************************************************************
  * Functionality related to decoding, decrypting and processing network messages
  * as a subscriber
