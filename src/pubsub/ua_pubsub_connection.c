/* This Source Code Form is subject to the terms of the Mozilla Public
 * License, v. 2.0. If a copy of the MPL was not distributed with this
 * file, You can obtain one at http://mozilla.org/MPL/2.0/.
 *
 * Copyright (c) 2017-2022 Fraunhofer IOSB (Author: Andreas Ebner)
 * Copyright (c) 2019, 2022 Fraunhofer IOSB (Author: Julius Pfrommer)
 * Copyright (c) 2019 Kalycito Infotech Private Limited
 * Copyright (c) 2021 Fraunhofer IOSB (Author: Jan Hermes)
 * Copyright (c) 2022 Siemens AG (Author: Thomas Fischer)
 * Copyright (c) 2022 Fraunhofer IOSB (Author: Noel Graf)
 */

#include "ua_pubsub.h"
#include "../server/ua_server_internal.h"

#ifdef UA_ENABLE_PUBSUB /* conditional compilation */

static UA_Boolean
UA_PubSubConnection_canConnect(UA_PubSubConnection *c);

static UA_StatusCode
UA_PubSubConnection_connect(UA_PubSubManager *psm, UA_PubSubConnection *c,
                            UA_Boolean validate);

static void
UA_PubSubConnection_process(UA_PubSubManager *psm, UA_PubSubConnection *c,
                            UA_ByteString msg);

static void
UA_PubSubConnection_disconnect(UA_PubSubConnection *c);

UA_StatusCode
UA_PubSubConnection_decodeNetworkMessage(UA_PubSubManager *psm,
                                         UA_PubSubConnection *connection,
                                         UA_ByteString buffer,
                                         UA_NetworkMessage *nm) {
#ifdef UA_DEBUG_DUMP_PKGS
    UA_dump_hex_pkg(buffer->data, buffer->length);
#endif

    /* Set up the decoding context */
    Ctx ctx;
    ctx.pos = buffer.data;
    ctx.end = buffer.data + buffer.length;
    ctx.depth = 0;
    memset(&ctx.opts, 0, sizeof(UA_DecodeBinaryOptions));
    ctx.opts.customTypes = psm->sc.server->config.customDataTypes;

    /* Decode the headers */
    UA_StatusCode rv = UA_NetworkMessage_decodeHeaders(&ctx, nm);
    if(rv != UA_STATUSCODE_GOOD) {
        UA_LOG_WARNING_PUBSUB(psm->logging, connection,
                              "PubSub receive. decoding headers failed");
        UA_NetworkMessage_clear(nm);
        return rv;
    }

    /* Choose a correct readergroup for decrypt/verify this message
     * (there could be multiple) */
    UA_Boolean processed = false;
    UA_ReaderGroup *rg;
    LIST_FOREACH(rg, &connection->readerGroups, listEntry) {
        UA_DataSetReader *reader;
        LIST_FOREACH(reader, &rg->readers, listEntry) {
            UA_StatusCode res = UA_DataSetReader_checkIdentifier(psm, reader, nm);
            if(res != UA_STATUSCODE_GOOD)
                continue;
            processed = true;
            rv = verifyAndDecryptNetworkMessage(psm->logging, buffer, &ctx, nm, rg);
            if(rv != UA_STATUSCODE_GOOD) {
                UA_NetworkMessage_clear(nm);
                return rv;
            }

            /* break out of all loops when first verify & decrypt was successful */
            goto loops_exit;
        }
    }

loops_exit:
    if(!processed) {
<<<<<<< HEAD
        UA_LOG_WARNING_PUBSUB(psm->logging, connection,
                              "Could not decode the received NetworkMessage "
                              "-- No matching ReaderGroup");
        UA_NetworkMessage_clear(nm);
        return UA_STATUSCODE_BADINTERNALERROR;
=======
        UA_DateTime nowM = UA_DateTime_nowMonotonic();
        if(connection->silenceErrorUntil < nowM) {
            UA_LOG_INFO_CONNECTION(server->config.logging, connection,
                                   "Dataset reader not found. Check PublisherId, "
                                   "WriterGroupId and DatasetWriterId. "
                                   "(This error is now silenced for 10s.)");
            connection->silenceErrorUntil = nowM + (UA_DateTime)(10.0 * UA_DATETIME_SEC);
        }
        /* Possible multicast scenario: there are multiple connections (with one
         * or more ReaderGroups) within a multicast group every connection
         * receives all network messages, even if some of them are not meant for
         * the connection currently processed -> therefore it is ok if the
         * connection does not have a DataSetReader for every received network
         * message. We must not return an error here, but continue with the
         * buffer decoding and see if we have a matching DataSetReader for the
         * next network message. */
>>>>>>> d1c154ce
    }

    rv = UA_NetworkMessage_decodePayload(&ctx, nm);
    if(rv != UA_STATUSCODE_GOOD) {
        UA_NetworkMessage_clear(nm);
        return rv;
    }

    rv = UA_NetworkMessage_decodeFooters(&ctx, nm);
    if(rv != UA_STATUSCODE_GOOD) {
        UA_NetworkMessage_clear(nm);
        return rv;
    }

    return UA_STATUSCODE_GOOD;
}

UA_StatusCode
UA_PubSubConnectionConfig_copy(const UA_PubSubConnectionConfig *src,
                               UA_PubSubConnectionConfig *dst) {
    UA_StatusCode res = UA_STATUSCODE_GOOD;
    memcpy(dst, src, sizeof(UA_PubSubConnectionConfig));
    res |= UA_PublisherId_copy(&src->publisherId, &dst->publisherId);
    res |= UA_String_copy(&src->name, &dst->name);
    res |= UA_Variant_copy(&src->address, &dst->address);
    res |= UA_String_copy(&src->transportProfileUri, &dst->transportProfileUri);
    res |= UA_Variant_copy(&src->connectionTransportSettings,
                           &dst->connectionTransportSettings);
    res |= UA_KeyValueMap_copy(&src->connectionProperties,
                               &dst->connectionProperties);
    if(res != UA_STATUSCODE_GOOD)
        UA_PubSubConnectionConfig_clear(dst);
    return res;
}

UA_PubSubConnection *
UA_PubSubConnection_find(UA_PubSubManager *psm,
                         const UA_NodeId id) {
    if(!psm)
        return NULL;
    UA_PubSubConnection *c;
    TAILQ_FOREACH(c, &psm->connections, listEntry) {
        if(UA_NodeId_equal(&id, &c->head.identifier))
            break;
    }
    return c;
}

void
UA_PubSubConnectionConfig_clear(UA_PubSubConnectionConfig *connectionConfig) {
    UA_PublisherId_clear(&connectionConfig->publisherId);
    UA_String_clear(&connectionConfig->name);
    UA_String_clear(&connectionConfig->transportProfileUri);
    UA_Variant_clear(&connectionConfig->connectionTransportSettings);
    UA_Variant_clear(&connectionConfig->address);
    UA_KeyValueMap_clear(&connectionConfig->connectionProperties);
}

UA_StatusCode
UA_PubSubConnection_create(UA_PubSubManager *psm, const UA_PubSubConnectionConfig *cc,
                           UA_NodeId *cId) {
    /* Allocate */
    UA_PubSubConnection *c = (UA_PubSubConnection*)
        UA_calloc(1, sizeof(UA_PubSubConnection));
    if(!c)
        return UA_STATUSCODE_BADOUTOFMEMORY;

    c->head.componentType = UA_PUBSUBCOMPONENT_CONNECTION;

    /* Copy the connection config */
    UA_StatusCode ret = UA_PubSubConnectionConfig_copy(cc, &c->config);
    UA_CHECK_STATUS(ret, UA_free(c); return ret);

    /* Assign the connection identifier */
#ifdef UA_ENABLE_PUBSUB_INFORMATIONMODEL
    /* Internally create a unique id */
    addPubSubConnectionRepresentation(psm->sc.server, c);
#else
    /* Create a unique NodeId that does not correspond to a Node */
    UA_PubSubManager_generateUniqueNodeId(psm, &c->head.identifier);
#endif

    /* Register */
    TAILQ_INSERT_HEAD(&psm->connections, c, listEntry);
    psm->connectionsSize++;

    /* Validate-connect to check the parameters */
    ret = UA_PubSubConnection_connect(psm, c, true);
    if(ret != UA_STATUSCODE_GOOD) {
        UA_LOG_ERROR(psm->logging, UA_LOGCATEGORY_PUBSUB,
                     "Could not create the PubSubConnection. "
                     "The connection parameters did not validate.");
        UA_PubSubConnection_delete(psm, c);
        return ret;
    }

    /* Cache the log string */
    char tmpLogIdStr[128];
    mp_snprintf(tmpLogIdStr, 128, "PubSubConnection %N\t| ", c->head.identifier);
    c->head.logIdString = UA_STRING_ALLOC(tmpLogIdStr);

    UA_LOG_INFO_PUBSUB(psm->logging, c, "Connection created (State: %s)",
                       UA_PubSubState_name(c->head.state));

    /* Copy the created NodeId to the output. Cannot fail as we create a
     * numerical NodeId. */
    if(cId)
        UA_NodeId_copy(&c->head.identifier, cId);

    return UA_STATUSCODE_GOOD;
}

static void
delayedPubSubConnection_delete(void *application, void *context) {
    UA_PubSubManager *psm = (UA_PubSubManager*)application;
    UA_Server *server = psm->sc.server;
    UA_PubSubConnection *c = (UA_PubSubConnection*)context;
    UA_LOCK(&server->serviceMutex);
    UA_PubSubConnection_delete(psm, c);
    UA_UNLOCK(&server->serviceMutex);
}

/* Clean up the PubSubConnection. If no EventLoop connection is attached we can
 * immediately free. Otherwise we close the EventLoop connections and free in
 * the connection callback. */
void
UA_PubSubConnection_delete(UA_PubSubManager *psm, UA_PubSubConnection *c) {
    UA_LOCK_ASSERT(&psm->sc.server->serviceMutex);

    /* Disable (and disconnect) and set the deleteFlag. This prevents a
     * reconnect and triggers the deletion when the last open socket is
     * closed. */
    c->deleteFlag = true;
    UA_PubSubConnection_setPubSubState(psm, c, UA_PUBSUBSTATE_DISABLED);

    /* Stop and all ReaderGroupds and WriterGroups attached to the Connection.
     * We need to disable all to remove the Connection.*/
    UA_ReaderGroup *rg, *tmpRg;
    LIST_FOREACH(rg, &c->readerGroups, listEntry) {
        UA_ReaderGroup_setPubSubState(psm, rg, UA_PUBSUBSTATE_DISABLED);
    }

    UA_WriterGroup *wg, *tmpWg;
    LIST_FOREACH(wg, &c->writerGroups, listEntry) {
        UA_WriterGroup_setPubSubState(psm, wg, UA_PUBSUBSTATE_DISABLED);
    }

    /* Remove all ReaderGorups and WriterGroups */
    LIST_FOREACH_SAFE(rg, &c->readerGroups, listEntry, tmpRg) {
        UA_ReaderGroup_remove(psm, rg);
    }

    LIST_FOREACH_SAFE(wg, &c->writerGroups, listEntry, tmpWg) {
        UA_WriterGroup_remove(psm, wg);
    }

    /* Not all sockets are closed. This method will be called again */
    if(c->sendChannel != 0 || c->recvChannelsSize > 0)
        return;

    /* The WriterGroups / ReaderGroups are not deleted. Try again in the next
     * iteration of the event loop.*/
    if(!LIST_EMPTY(&c->writerGroups) || !LIST_EMPTY(&c->readerGroups)) {
        UA_EventLoop *el = UA_PubSubConnection_getEL(psm, c);
        c->dc.callback = delayedPubSubConnection_delete;
        c->dc.application = psm;
        c->dc.context = c;
        el->addDelayedCallback(el, &c->dc);
        return;
    }

    /* Remove from the information model */
#ifdef UA_ENABLE_PUBSUB_INFORMATIONMODEL
    deleteNode(psm->sc.server, c->head.identifier, true);
#endif

    /* Unlink from the server */
    TAILQ_REMOVE(&psm->connections, c, listEntry);
    psm->connectionsSize--;

    UA_LOG_INFO_PUBSUB(psm->logging, c, "Connection deleted");

    UA_PubSubConnectionConfig_clear(&c->config);
    UA_PubSubComponentHead_clear(&c->head);
    UA_free(c);
}

static void
UA_PubSubConnection_process(UA_PubSubManager *psm, UA_PubSubConnection *c,
                            UA_ByteString msg) {
    UA_LOG_TRACE_PUBSUB(psm->logging, c, "Processing a received buffer");

    /* Process RT ReaderGroups */
    UA_ReaderGroup *rg;
    UA_Boolean processed = false;
    UA_ReaderGroup *nonRtRg = NULL;
    LIST_FOREACH(rg, &c->readerGroups, listEntry) {
        if(rg->head.state != UA_PUBSUBSTATE_OPERATIONAL &&
           rg->head.state != UA_PUBSUBSTATE_PREOPERATIONAL)
            continue;
        if(rg->config.rtLevel != UA_PUBSUB_RT_FIXED_SIZE) {
            nonRtRg = rg;
            continue;
        } 
        processed |= UA_ReaderGroup_decodeAndProcessRT(psm, rg, msg);
    }

    /* Any non-RT ReaderGroups? */
    if(!nonRtRg)
        goto finish;

    /* Decode the received message for the non-RT ReaderGroups */
    UA_StatusCode res;
    UA_NetworkMessage nm;
    memset(&nm, 0, sizeof(UA_NetworkMessage));
    if(nonRtRg->config.encodingMimeType == UA_PUBSUB_ENCODING_UADP) {
        res = UA_PubSubConnection_decodeNetworkMessage(psm, c, msg, &nm);
    } else { /* if(writerGroup->config.encodingMimeType == UA_PUBSUB_ENCODING_JSON) */
#ifdef UA_ENABLE_JSON_ENCODING
        res = UA_NetworkMessage_decodeJson(&msg, &nm, NULL);
        if(res != UA_STATUSCODE_GOOD) {
            UA_LOG_WARNING_PUBSUB(psm->logging, c,
                                  "Decoding the JSON network message failed");
        }
#else
        res = UA_STATUSCODE_BADNOTSUPPORTED;
        UA_LOG_WARNING_PUBSUB(psm->logging, c,
                              "JSON support is not activated");
#endif
    }

    if(res != UA_STATUSCODE_GOOD)
        return;

    /* Process the received message for the non-RT ReaderGroups */
    LIST_FOREACH(rg, &c->readerGroups, listEntry) {
        if(rg->head.state != UA_PUBSUBSTATE_OPERATIONAL &&
           rg->head.state != UA_PUBSUBSTATE_PREOPERATIONAL)
            continue;
        if(rg->config.rtLevel == UA_PUBSUB_RT_FIXED_SIZE)
            continue;
        processed |= UA_ReaderGroup_process(psm, rg, &nm);
    }
    UA_NetworkMessage_clear(&nm);

 finish:
    if(!processed) {
        UA_LOG_WARNING_PUBSUB(psm->logging, c,
                              "Message received that could not be processed. "
                              "Check PublisherID, WriterGroupID and DatasetWriterID.");
    }
}

UA_StatusCode
UA_PubSubConnection_setPubSubState(UA_PubSubManager *psm, UA_PubSubConnection *c,
                                   UA_PubSubState targetState) {
    if(c->deleteFlag && targetState != UA_PUBSUBSTATE_DISABLED) {
        UA_LOG_WARNING_PUBSUB(psm->logging, c,
                              "The connection is being deleted. Can only be disabled.");
        return UA_STATUSCODE_BADINTERNALERROR;
    }

    /* Are we doing a top-level state update or recursively? */
    UA_Boolean isTransient = c->head.transientState;
    c->head.transientState = true;

    UA_StatusCode ret = UA_STATUSCODE_GOOD;
    UA_PubSubState oldState = c->head.state;

    switch(targetState) {
        /* Disabled or Error */
        case UA_PUBSUBSTATE_ERROR:
        case UA_PUBSUBSTATE_DISABLED:
            UA_PubSubConnection_disconnect(c);
            c->head.state = targetState;
            break;

        case UA_PUBSUBSTATE_PAUSED:
        case UA_PUBSUBSTATE_PREOPERATIONAL:
        case UA_PUBSUBSTATE_OPERATIONAL:
            /* Cannot go operational if the PubSubManager is not started */
            if(psm->sc.state != UA_LIFECYCLESTATE_STARTED) {
                /* Avoid repeat warnings */
                if(oldState != UA_PUBSUBSTATE_PAUSED) {
                    UA_LOG_WARNING_PUBSUB(psm->logging, c,
                                          "Cannot enable the connection while the "
                                          "server is not running -> Paused State");
                }
                c->head.state = UA_PUBSUBSTATE_PAUSED;
                UA_PubSubConnection_disconnect(c);
                break;
            }

            c->head.state = UA_PUBSUBSTATE_OPERATIONAL;

            /* Whether the connection needs to connect depends on whether a
             * ReaderGroup or WriterGroup is attached. If not, then we don't
             * open any connections. */
            if(UA_PubSubConnection_canConnect(c))
                ret = UA_PubSubConnection_connect(psm, c, false);
            break;

            /* Unknown case */
        default:
            ret = UA_STATUSCODE_BADINTERNALERROR;
            break;
    }

    /* Failure */
    if(ret != UA_STATUSCODE_GOOD) {
        c->head.state = UA_PUBSUBSTATE_ERROR;
        UA_PubSubConnection_disconnect(c);
    }

    /* Only the top-level state update (if recursive calls are happening)
     * notifies the application and updates Reader and WriterGroups */
    c->head.transientState = isTransient;
    if(c->head.transientState)
        return ret;

    /* Inform application about state change */
    if(c->head.state != oldState) {
        UA_ServerConfig *config = &psm->sc.server->config;
        UA_LOG_INFO_PUBSUB(psm->logging, c, "%s -> %s",
                           UA_PubSubState_name(oldState),
                           UA_PubSubState_name(c->head.state));
        if(config->pubSubConfig.stateChangeCallback) {
            UA_UNLOCK(&psm->sc.server->serviceMutex);
            config->pubSubConfig.
                stateChangeCallback(psm->sc.server, c->head.identifier, targetState, ret);
            UA_LOCK(&psm->sc.server->serviceMutex);
        }
    }

    /* Update Reader and WriterGroups state. This will set them to PAUSED (if
     * they were operational) as the Connection is now non-operational. */
    UA_ReaderGroup *readerGroup;
    LIST_FOREACH(readerGroup, &c->readerGroups, listEntry) {
        UA_ReaderGroup_setPubSubState(psm, readerGroup, readerGroup->head.state);
    }
    UA_WriterGroup *writerGroup;
    LIST_FOREACH(writerGroup, &c->writerGroups, listEntry) {
        UA_WriterGroup_setPubSubState(psm, writerGroup, writerGroup->head.state);
    }

    /* Update the PubSubManager state. It will go from STOPPING to STOPPED when
     * the last socket has closed. */
    UA_PubSubManager_setState(psm, psm->sc.state);

    return ret;
}

static UA_StatusCode
enablePubSubConnection(UA_PubSubManager *psm, const UA_NodeId connectionId) {
    UA_PubSubConnection *c = UA_PubSubConnection_find(psm, connectionId);
    return (c) ? UA_PubSubConnection_setPubSubState(psm, c, UA_PUBSUBSTATE_OPERATIONAL)
        : UA_STATUSCODE_BADNOTFOUND;
}

static UA_StatusCode
disablePubSubConnection(UA_PubSubManager *psm, const UA_NodeId connectionId) {
    UA_PubSubConnection *c = UA_PubSubConnection_find(psm, connectionId);
    return (c) ? UA_PubSubConnection_setPubSubState(psm, c, UA_PUBSUBSTATE_DISABLED)
        : UA_STATUSCODE_BADNOTFOUND;
}

UA_EventLoop *
UA_PubSubConnection_getEL(UA_PubSubManager *psm, UA_PubSubConnection *c) {
    if(c->config.eventLoop)
        return c->config.eventLoop;
    return psm->sc.server->config.eventLoop;
}

/***********************/
/* Connection Handling */
/***********************/

static UA_StatusCode
UA_PubSubConnection_connectUDP(UA_PubSubManager *psm, UA_PubSubConnection *c,
                               UA_Boolean validate);

static UA_StatusCode
UA_PubSubConnection_connectETH(UA_PubSubManager *psm, UA_PubSubConnection *c,
                               UA_Boolean validate);

typedef struct  {
    UA_String profileURI;
    UA_String protocol;
    UA_Boolean json;
    UA_StatusCode (*connect)(UA_PubSubManager *psm, UA_PubSubConnection *c,
                             UA_Boolean validate);
} ConnectionProfileMapping;

static ConnectionProfileMapping connectionProfiles[UA_PUBSUB_PROFILES_SIZE] = {
    {UA_STRING_STATIC("http://opcfoundation.org/UA-Profile/Transport/pubsub-udp-uadp"),
     UA_STRING_STATIC("udp"), false, UA_PubSubConnection_connectUDP},
    {UA_STRING_STATIC("http://opcfoundation.org/UA-Profile/Transport/pubsub-mqtt-uadp"),
     UA_STRING_STATIC("mqtt"), false, NULL},
    {UA_STRING_STATIC("http://opcfoundation.org/UA-Profile/Transport/pubsub-mqtt-json"),
     UA_STRING_STATIC("mqtt"), true, NULL},
    {UA_STRING_STATIC("http://opcfoundation.org/UA-Profile/Transport/pubsub-eth-uadp"),
     UA_STRING_STATIC("eth"), false, UA_PubSubConnection_connectETH}
};

static void
UA_PubSubConnection_detachConnection(UA_PubSubManager *psm,
                                     UA_ConnectionManager *cm,
                                     UA_PubSubConnection *c,
                                     uintptr_t connectionId) {
    if(c->sendChannel == connectionId) {
        UA_LOG_INFO_PUBSUB(psm->logging, c, "Detach send-connection %S %u",
                           cm->protocol, (unsigned)connectionId);
        c->sendChannel = 0;
        return;
    }
    for(size_t i = 0; i < UA_PUBSUB_MAXCHANNELS; i++) {
        if(c->recvChannels[i] != connectionId)
            continue;
        UA_LOG_INFO_PUBSUB(psm->logging, c, "Detach receive-connection %S %u",
                           cm->protocol, (unsigned)connectionId);
        c->recvChannels[i] = 0;
        c->recvChannelsSize--;
        return;
    }
}

static UA_StatusCode
UA_PubSubConnection_attachSendConnection(UA_PubSubManager *psm,
                                         UA_ConnectionManager *cm,
                                         UA_PubSubConnection *c,
                                         uintptr_t connectionId) {
    if(c->sendChannel != 0 && c->sendChannel != connectionId)
        return UA_STATUSCODE_BADINTERNALERROR;
    UA_LOG_INFO_PUBSUB(psm->logging, c, "Attach send-connection %S %u",
                       cm->protocol, (unsigned)connectionId);
    c->sendChannel = connectionId;
    return UA_STATUSCODE_GOOD;
}

static UA_StatusCode
UA_PubSubConnection_attachRecvConnection(UA_PubSubManager *psm,
                                         UA_ConnectionManager *cm,
                                         UA_PubSubConnection *c,
                                         uintptr_t connectionId) {
    for(size_t i = 0; i < UA_PUBSUB_MAXCHANNELS; i++) {
        if(c->recvChannels[i] == connectionId)
            return UA_STATUSCODE_GOOD;
    }
    if(c->recvChannelsSize >= UA_PUBSUB_MAXCHANNELS)
        return UA_STATUSCODE_BADINTERNALERROR;
    for(size_t i = 0; i < UA_PUBSUB_MAXCHANNELS; i++) {
        if(c->recvChannels[i] != 0)
            continue;
        UA_LOG_INFO_PUBSUB(psm->logging, c, "Attach receive-connection %S %u",
                           cm->protocol, (unsigned)connectionId);
        c->recvChannels[i] = connectionId;
        c->recvChannelsSize++;
        break;
    }
    return UA_STATUSCODE_GOOD;
}

static void
UA_PubSubConnection_disconnect(UA_PubSubConnection *c) {   
    if(!c->cm)
        return;
    if(c->sendChannel != 0)
        c->cm->closeConnection(c->cm, c->sendChannel);
    for(size_t i = 0; i < UA_PUBSUB_MAXCHANNELS; i++) {
        if(c->recvChannels[i] != 0)
            c->cm->closeConnection(c->cm, c->recvChannels[i]);
    }
}

static void
PubSubChannelCallback(UA_ConnectionManager *cm, uintptr_t connectionId,
                      void *application, void **connectionContext,
                      UA_ConnectionState state, const UA_KeyValueMap *params,
                      UA_ByteString msg, UA_Boolean recv) {
    if(!connectionContext)
        return;

    /* Get the context pointers */
    UA_PubSubConnection *psc = (UA_PubSubConnection*)*connectionContext;
    UA_PubSubManager *psm = (UA_PubSubManager*)application;
    UA_Server *server = psm->sc.server;

    UA_LOG_TRACE_PUBSUB(psm->logging, psc,
                        "Connection Callback with state %i", state);

    UA_LOCK(&server->serviceMutex);

    /* The connection is closing in the EventLoop. This is the last callback
     * from that connection. Clean up the SecureChannel in the client. */
    if(state == UA_CONNECTIONSTATE_CLOSING) {
        /* Reset the connection identifiers */
        UA_PubSubConnection_detachConnection(psm, cm, psc, connectionId);

        /* PSC marked for deletion and the last EventLoop connection has closed */
        if(psc->deleteFlag && psc->recvChannelsSize == 0 && psc->sendChannel == 0) {
            UA_PubSubConnection_delete(psm, psc);
            UA_UNLOCK(&server->serviceMutex);
            return;
        }

        /* Reconnect automatically if the connection was operational. This sets
         * the connection state if connecting fails. Attention! If there are
         * several send or recv channels, then the connection is only reopened if
         * all of them close - which is usually the case. */
        if(psc->head.state == UA_PUBSUBSTATE_OPERATIONAL)
            UA_PubSubConnection_connect(psm, psc, false);

        /* Switch the psm state from stopping to stopped once the last
         * connection has closed */
        UA_PubSubManager_setState(psm, psm->sc.state);

        UA_UNLOCK(&server->serviceMutex);
        return;
    }

    /* Store the connectionId (if a new connection) */
    UA_StatusCode res = (recv) ?
        UA_PubSubConnection_attachRecvConnection(psm, cm, psc, connectionId) :
        UA_PubSubConnection_attachSendConnection(psm, cm, psc, connectionId);
    if(res != UA_STATUSCODE_GOOD) {
        UA_LOG_WARNING_PUBSUB(psm->logging, psc,
                              "No more space for an additional EventLoop connection");
        if(psc->cm)
            psc->cm->closeConnection(psc->cm, connectionId);
        UA_UNLOCK(&server->serviceMutex);
        return;
    }

    /* Connection open, set to operational if not already done */
    UA_PubSubConnection_setPubSubState(psm, psc, psc->head.state);

    /* Message received */
    if(UA_LIKELY(recv && msg.length > 0))
        UA_PubSubConnection_process(psm, psc, msg);
    
    UA_UNLOCK(&server->serviceMutex);
}

static void
PubSubRecvChannelCallback(UA_ConnectionManager *cm, uintptr_t connectionId,
                         void *application, void **connectionContext,
                         UA_ConnectionState state, const UA_KeyValueMap *params,
                         UA_ByteString msg) {
    PubSubChannelCallback(cm, connectionId, application, connectionContext,
                         state, params, msg, true);
}

static void
PubSubSendChannelCallback(UA_ConnectionManager *cm, uintptr_t connectionId,
                         void *application, void **connectionContext,
                         UA_ConnectionState state, const UA_KeyValueMap *params,
                         UA_ByteString msg) {
    PubSubChannelCallback(cm, connectionId, application, connectionContext,
                         state, params, msg, false);
}

static UA_StatusCode
UA_PubSubConnection_connectUDP(UA_PubSubManager *psm, UA_PubSubConnection *c,
                               UA_Boolean validate) {
    UA_Server *server = psm->sc.server;
    UA_LOCK_ASSERT(&server->serviceMutex);

    UA_NetworkAddressUrlDataType *addressUrl = (UA_NetworkAddressUrlDataType*)
        c->config.address.data;

    /* Extract hostname and port */
    UA_String address;
    UA_UInt16 port;
    UA_StatusCode res = UA_parseEndpointUrl(&addressUrl->url, &address, &port, NULL);
    if(res != UA_STATUSCODE_GOOD) {
        UA_LOG_ERROR_PUBSUB(psm->logging, c, "Could not parse the UDP network URL");
        return res;
    }

    /* Detect a wildcard address for unicast receiving. The individual
     * DataSetWriters then contain additional target hostnames for sending.
     *
     * "localhost" and the empty hostname are used as a special "receive all"
     * wildcard for PubSub UDP. All other addresses (also the 127.0.0/8 and ::1
     * range) are handled differently. For them we only receive messages that
     * originate from these addresses.
     *
     * The EventLoop backend detects whether an address is multicast capable and
     * registers it for the multicast group in the background. */
    UA_String localhostAddr = UA_STRING_STATIC("localhost");
    UA_Boolean receive_all =
        (address.length == 0) || UA_String_equal(&localhostAddr, &address);

    /* Set up the connection parameters */
    UA_Boolean listen = true;
    UA_Boolean reuse = true;
    UA_Boolean loopback = true;
    UA_KeyValuePair kvp[7];
    UA_KeyValueMap kvm = {5, kvp};
    kvp[0].key = UA_QUALIFIEDNAME(0, "port");
    UA_Variant_setScalar(&kvp[0].value, &port, &UA_TYPES[UA_TYPES_UINT16]);
    kvp[1].key = UA_QUALIFIEDNAME(0, "listen");
    UA_Variant_setScalar(&kvp[1].value, &listen, &UA_TYPES[UA_TYPES_BOOLEAN]);
    kvp[2].key = UA_QUALIFIEDNAME(0, "validate");
    UA_Variant_setScalar(&kvp[2].value, &validate, &UA_TYPES[UA_TYPES_BOOLEAN]);
    kvp[3].key = UA_QUALIFIEDNAME(0, "reuse");
    UA_Variant_setScalar(&kvp[3].value, &reuse, &UA_TYPES[UA_TYPES_BOOLEAN]);
    kvp[4].key = UA_QUALIFIEDNAME(0, "loopback");
    UA_Variant_setScalar(&kvp[4].value, &loopback, &UA_TYPES[UA_TYPES_BOOLEAN]);
    if(!receive_all) {
        /* The "receive all" wildcard is different in the eventloop UDP layer.
         * Omit the address entirely to receive all.*/
        kvp[5].key = UA_QUALIFIEDNAME(0, "address");
        UA_Variant_setScalar(&kvp[5].value, &address, &UA_TYPES[UA_TYPES_STRING]);
        kvm.mapSize++;
    }
    if(!UA_String_isEmpty(&addressUrl->networkInterface)) {
        kvp[kvm.mapSize].key = UA_QUALIFIEDNAME(0, "interface");
        UA_Variant_setScalar(&kvp[kvm.mapSize].value, &addressUrl->networkInterface,
                             &UA_TYPES[UA_TYPES_STRING]);
        kvm.mapSize++;
    }

    /* Open a recv connection */
    if(validate || (c->recvChannelsSize == 0 && c->readerGroupsSize > 0)) {
        UA_UNLOCK(&server->serviceMutex);
        res = c->cm->openConnection(c->cm, &kvm, psm, c, PubSubRecvChannelCallback);
        UA_LOCK(&server->serviceMutex);
        if(res != UA_STATUSCODE_GOOD) {
            UA_LOG_ERROR_PUBSUB(psm->logging, c,
                                "Could not open an UDP channel for receiving");
            return res;
        }
    }

    /* Receive all -- sending is handled in the DataSetWriter */
    if(receive_all) {
        UA_LOG_INFO_PUBSUB(psm->logging, c,
                           "Localhost address - don't open UDP send connection");
        return UA_STATUSCODE_GOOD;
    }

    /* Open a send connection */
    if(validate || (c->sendChannel == 0 && c->writerGroupsSize > 0)) {
        listen = false;
        UA_UNLOCK(&server->serviceMutex);
        res = c->cm->openConnection(c->cm, &kvm, psm, c, PubSubSendChannelCallback);
        UA_LOCK(&server->serviceMutex);
        if(res != UA_STATUSCODE_GOOD) {
            UA_LOG_ERROR_PUBSUB(psm->logging, c, "Could not open an UDP recv channel");
            return res;
        }
    }

    return UA_STATUSCODE_GOOD;
}

static UA_StatusCode
UA_PubSubConnection_connectETH(UA_PubSubManager *psm, UA_PubSubConnection *c,
                               UA_Boolean validate) {
    UA_Server *server = psm->sc.server;
    UA_LOCK_ASSERT(&server->serviceMutex);

    UA_NetworkAddressUrlDataType *addressUrl = (UA_NetworkAddressUrlDataType*)
        c->config.address.data;

    /* Extract hostname and port */
    UA_String address;
    UA_String vidPCP = UA_STRING_NULL;
    UA_StatusCode res = UA_parseEndpointUrl(&addressUrl->url, &address, NULL, &vidPCP);
    if(res != UA_STATUSCODE_GOOD) {
        UA_LOG_ERROR_PUBSUB(psm->logging, c, "Could not parse the ETH network URL");
        return res;
    }

    /* Set up the connection parameters.
     * TDOD: Complete the considered parameters. VID, PCP, etc. */
    UA_Boolean listen = true;
    UA_KeyValuePair kvp[4];
    UA_KeyValueMap kvm = {4, kvp};
    kvp[0].key = UA_QUALIFIEDNAME(0, "address");
    UA_Variant_setScalar(&kvp[0].value, &address, &UA_TYPES[UA_TYPES_STRING]);
    kvp[1].key = UA_QUALIFIEDNAME(0, "listen");
    UA_Variant_setScalar(&kvp[1].value, &listen, &UA_TYPES[UA_TYPES_BOOLEAN]);
    kvp[2].key = UA_QUALIFIEDNAME(0, "interface");
    UA_Variant_setScalar(&kvp[2].value, &addressUrl->networkInterface,
                         &UA_TYPES[UA_TYPES_STRING]);
    kvp[3].key = UA_QUALIFIEDNAME(0, "validate");
    UA_Variant_setScalar(&kvp[3].value, &validate, &UA_TYPES[UA_TYPES_BOOLEAN]);

    /* Open recv channels */
    if(validate || (c->recvChannelsSize == 0 && c->readerGroupsSize > 0)) {
        UA_UNLOCK(&server->serviceMutex);
        res = c->cm->openConnection(c->cm, &kvm, psm, c, PubSubRecvChannelCallback);
        UA_LOCK(&server->serviceMutex);
        if(res != UA_STATUSCODE_GOOD) {
            UA_LOG_ERROR_PUBSUB(psm->logging, c, "Could not open an ETH recv channel");
            return res;
        }
    }

    /* Open send channels */
    if(validate || (c->sendChannel == 0 && c->writerGroupsSize > 0)) {
        listen = false;
        UA_UNLOCK(&server->serviceMutex);
        res = c->cm->openConnection(c->cm, &kvm, psm, c, PubSubSendChannelCallback);
        UA_LOCK(&server->serviceMutex);
        if(res != UA_STATUSCODE_GOOD) {
            UA_LOG_ERROR_PUBSUB(psm->logging, c,
                                "Could not open an ETH channel for sending");
        }
    }

    return res;
}

static UA_Boolean
UA_PubSubConnection_canConnect(UA_PubSubConnection *c) {
    if(c->sendChannel == 0 && c->writerGroupsSize > 0)
        return true;
    if(c->recvChannelsSize == 0 && c->readerGroupsSize > 0)
        return true;
    return false;
}

static UA_StatusCode
UA_PubSubConnection_connect(UA_PubSubManager *psm, UA_PubSubConnection *c,
                            UA_Boolean validate) {
    UA_Server *server = psm->sc.server;
    UA_LOCK_ASSERT(&server->serviceMutex);

    UA_EventLoop *el = UA_PubSubConnection_getEL(psm, c);
    if(!el) {
        UA_LOG_ERROR_PUBSUB(psm->logging, c, "No EventLoop configured");
        return UA_STATUSCODE_BADINTERNALERROR;;
    }

    /* Look up the connection manager for the connection */
    ConnectionProfileMapping *profile = NULL;
    for(size_t i = 0; i < UA_PUBSUB_PROFILES_SIZE; i++) {
        if(!UA_String_equal(&c->config.transportProfileUri,
                            &connectionProfiles[i].profileURI))
            continue;
        profile = &connectionProfiles[i];
        break;
    }

    UA_ConnectionManager *cm = (profile) ? getCM(el, profile->protocol) : NULL;
    if(!cm || (c->cm && cm != c->cm)) {
        UA_LOG_ERROR_PUBSUB(psm->logging, c,
                            "The requested profile \"%S\"is not supported",
                            c->config.transportProfileUri);
        return UA_STATUSCODE_BADINTERNALERROR;
    }

    /* Check the configuration address type */
    if(!UA_Variant_hasScalarType(&c->config.address,
                                 &UA_TYPES[UA_TYPES_NETWORKADDRESSURLDATATYPE])) {
        UA_LOG_ERROR_PUBSUB(psm->logging, c, "No NetworkAddressUrlDataType "
                            "for the address configuration");
        return UA_STATUSCODE_BADINTERNALERROR;
    }

    /* Update the connection settings from the profile information */
    c->cm = cm;
    c->json = profile->json;

    /* Some protocols (such as MQTT) don't connect at this level */
    return (profile->connect) ?
        profile->connect(psm, c, validate) : UA_STATUSCODE_GOOD;
}

/**************/
/* Server API */
/**************/

UA_StatusCode
UA_Server_getPubSubConnectionConfig(UA_Server *server, const UA_NodeId connection,
                                    UA_PubSubConnectionConfig *config) {
    if(!server || !config)
        return UA_STATUSCODE_BADINVALIDARGUMENT;
    UA_LOCK(&server->serviceMutex);
    UA_PubSubConnection *c = UA_PubSubConnection_find(getPSM(server), connection);
    UA_StatusCode res = (c) ?
        UA_PubSubConnectionConfig_copy(&c->config, config) : UA_STATUSCODE_BADNOTFOUND;
    UA_UNLOCK(&server->serviceMutex);
    return res;
}

UA_StatusCode
UA_Server_addPubSubConnection(UA_Server *server,
                              const UA_PubSubConnectionConfig *cc,
                              UA_NodeId *cId) {
    if(!server || !cc)
        return UA_STATUSCODE_BADINTERNALERROR;
    UA_LOCK(&server->serviceMutex);
    UA_PubSubManager *psm = getPSM(server);
    UA_StatusCode res = (psm) ?
        UA_PubSubConnection_create(psm, cc, cId) : UA_STATUSCODE_BADINTERNALERROR;
    UA_UNLOCK(&server->serviceMutex);
    return res;
}

UA_StatusCode
UA_Server_removePubSubConnection(UA_Server *server, const UA_NodeId cId) {
    if(!server)
        return UA_STATUSCODE_BADINTERNALERROR;
    UA_LOCK(&server->serviceMutex);
    UA_PubSubManager *psm = getPSM(server);
    UA_PubSubConnection *c = UA_PubSubConnection_find(psm, cId);
    if(!c) {
        UA_UNLOCK(&server->serviceMutex);
        return UA_STATUSCODE_BADNOTFOUND;
    }
    UA_PubSubConnection_setPubSubState(psm, c, UA_PUBSUBSTATE_DISABLED);
    UA_PubSubConnection_delete(psm, c);
    UA_UNLOCK(&server->serviceMutex);
    return UA_STATUSCODE_GOOD;
}

UA_StatusCode
UA_Server_enablePubSubConnection(UA_Server *server, const UA_NodeId cId) {
    if(!server)
        return UA_STATUSCODE_BADINTERNALERROR;
    UA_LOCK(&server->serviceMutex);
    UA_PubSubManager *psm = getPSM(server);
    UA_StatusCode res = (psm) ?
        enablePubSubConnection(psm, cId) : UA_STATUSCODE_BADINTERNALERROR;
    UA_UNLOCK(&server->serviceMutex);
    return res;
}

UA_StatusCode
UA_Server_disablePubSubConnection(UA_Server *server, const UA_NodeId cId) {
    if(!server)
        return UA_STATUSCODE_BADINTERNALERROR;
    UA_LOCK(&server->serviceMutex);
    UA_PubSubManager *psm = getPSM(server);
    UA_StatusCode res = (psm) ?
        disablePubSubConnection(psm, cId) : UA_STATUSCODE_BADINTERNALERROR;
    UA_UNLOCK(&server->serviceMutex);
    return res;
}

#endif /* UA_ENABLE_PUBSUB */<|MERGE_RESOLUTION|>--- conflicted
+++ resolved
@@ -79,30 +79,15 @@
 
 loops_exit:
     if(!processed) {
-<<<<<<< HEAD
-        UA_LOG_WARNING_PUBSUB(psm->logging, connection,
-                              "Could not decode the received NetworkMessage "
-                              "-- No matching ReaderGroup");
+        UA_DateTime nowM = UA_DateTime_nowMonotonic();
+        if(connection->silenceErrorUntil < nowM) {
+            UA_LOG_WARNING_PUBSUB(psm->logging, connection,
+                                  "Could not decode the received NetworkMessage "
+                                  "-- No matching ReaderGroup");
+            connection->silenceErrorUntil = nowM + (UA_DateTime)(10.0 * UA_DATETIME_SEC);
+        }
         UA_NetworkMessage_clear(nm);
         return UA_STATUSCODE_BADINTERNALERROR;
-=======
-        UA_DateTime nowM = UA_DateTime_nowMonotonic();
-        if(connection->silenceErrorUntil < nowM) {
-            UA_LOG_INFO_CONNECTION(server->config.logging, connection,
-                                   "Dataset reader not found. Check PublisherId, "
-                                   "WriterGroupId and DatasetWriterId. "
-                                   "(This error is now silenced for 10s.)");
-            connection->silenceErrorUntil = nowM + (UA_DateTime)(10.0 * UA_DATETIME_SEC);
-        }
-        /* Possible multicast scenario: there are multiple connections (with one
-         * or more ReaderGroups) within a multicast group every connection
-         * receives all network messages, even if some of them are not meant for
-         * the connection currently processed -> therefore it is ok if the
-         * connection does not have a DataSetReader for every received network
-         * message. We must not return an error here, but continue with the
-         * buffer decoding and see if we have a matching DataSetReader for the
-         * next network message. */
->>>>>>> d1c154ce
     }
 
     rv = UA_NetworkMessage_decodePayload(&ctx, nm);
@@ -303,7 +288,7 @@
         if(rg->head.state != UA_PUBSUBSTATE_OPERATIONAL &&
            rg->head.state != UA_PUBSUBSTATE_PREOPERATIONAL)
             continue;
-        if(rg->config.rtLevel != UA_PUBSUB_RT_FIXED_SIZE) {
+        if(!(rg->config.rtLevel & UA_PUBSUB_RT_FIXED_SIZE)) {
             nonRtRg = rg;
             continue;
         } 
@@ -342,7 +327,7 @@
         if(rg->head.state != UA_PUBSUBSTATE_OPERATIONAL &&
            rg->head.state != UA_PUBSUBSTATE_PREOPERATIONAL)
             continue;
-        if(rg->config.rtLevel == UA_PUBSUB_RT_FIXED_SIZE)
+        if(rg->config.rtLevel & UA_PUBSUB_RT_FIXED_SIZE)
             continue;
         processed |= UA_ReaderGroup_process(psm, rg, &nm);
     }
@@ -350,9 +335,13 @@
 
  finish:
     if(!processed) {
-        UA_LOG_WARNING_PUBSUB(psm->logging, c,
-                              "Message received that could not be processed. "
-                              "Check PublisherID, WriterGroupID and DatasetWriterID.");
+        UA_DateTime nowM = UA_DateTime_nowMonotonic();
+        if(c->silenceErrorUntil < nowM) {
+            UA_LOG_WARNING_PUBSUB(psm->logging, c,
+                                  "Message received that could not be processed. "
+                                  "Check PublisherID, WriterGroupID and DatasetWriterID.");
+            c->silenceErrorUntil = nowM + (UA_DateTime)(10.0 * UA_DATETIME_SEC);
+        }
     }
 }
 
