/* This Source Code Form is subject to the terms of the Mozilla Public
 * License, v. 2.0. If a copy of the MPL was not distributed with this
 * file, You can obtain one at http://mozilla.org/MPL/2.0/.
 *
 *    Copyright 2014-2019 (c) Fraunhofer IOSB (Author: Julius Pfrommer)
 *    Copyright 2014-2017 (c) Florian Palm
 *    Copyright 2015-2016 (c) Sten Grüner
 *    Copyright 2015 (c) LEvertz
 *    Copyright 2015 (c) Chris Iatrou
 *    Copyright 2015 (c) Ecosmos
 *    Copyright 2015-2016 (c) Oleksiy Vasylyev
 *    Copyright 2017 (c) Stefan Profanter, fortiss GmbH
 *    Copyright 2016 (c) Lorenz Haas
 *    Copyright 2017 (c) pschoppe
 *    Copyright 2017 (c) Julian Grothoff
 *    Copyright 2017 (c) Henrik Norrman
 */

#include "ua_server_internal.h"
#include "ua_services.h"
#include "ziptree.h"

#define UA_MAX_TREE_RECURSE 50 /* How deep up/down the tree do we recurse at most? */

static UA_UInt32
resultMask2AttributesMask(UA_UInt32 resultMask) {
    UA_UInt32 result = 0;
    if(resultMask & UA_BROWSERESULTMASK_NODECLASS)
        result |= UA_NODEATTRIBUTESMASK_NODECLASS;
    if(resultMask & UA_BROWSERESULTMASK_BROWSENAME)
        result |= UA_NODEATTRIBUTESMASK_BROWSENAME;
    if(resultMask & UA_BROWSERESULTMASK_DISPLAYNAME)
        result |= UA_NODEATTRIBUTESMASK_DISPLAYNAME;
    return result;
}

UA_StatusCode
referenceTypeIndices(UA_Server *server, const UA_NodeId *refType,
                     UA_ReferenceTypeSet *indices, UA_Boolean includeSubtypes) {
    if(UA_NodeId_isNull(refType)) {
        *indices = UA_REFERENCETYPESET_ALL;
        return UA_STATUSCODE_GOOD;
    }

    UA_ReferenceTypeSet_init(indices);

    /* Get the node with only the NodeClass attribute. If it is a
     * ReferenceTypeNode, then the indices are always included, as this is an
     * open62541 specific field (not selectable via the attribute id). */
    const UA_Node *refNode =
        UA_NODESTORE_GET_SELECTIVE(server, refType,
                                   UA_NODEATTRIBUTESMASK_NODECLASS,
                                   UA_REFERENCETYPESET_NONE,
                                   UA_BROWSEDIRECTION_INVALID);

    if(!refNode)
        return UA_STATUSCODE_BADREFERENCETYPEIDINVALID;

    if(refNode->head.nodeClass != UA_NODECLASS_REFERENCETYPE) {
        UA_NODESTORE_RELEASE(server, refNode);
        return UA_STATUSCODE_BADREFERENCETYPEIDINVALID;
    }

    if(!includeSubtypes)
        *indices = UA_REFTYPESET(refNode->referenceTypeNode.referenceTypeIndex);
    else
        *indices = refNode->referenceTypeNode.subTypes;

    UA_NODESTORE_RELEASE(server, refNode);
    return UA_STATUSCODE_GOOD;
}

static UA_Boolean
matchClassMask(const UA_Node *node, UA_UInt32 nodeClassMask) {
    if(nodeClassMask != UA_NODECLASS_UNSPECIFIED &&
       (node->head.nodeClass & nodeClassMask) == 0)
        return false;
    return true;
}

/****************/
/* IsNodeInTree */
/****************/

/* Internal method to check if a node is already upwards from a leaf node */

static enum ZIP_CMP
cmpRefTarget(const void *a, const void *b) {
    const UA_ReferenceTarget *aa = (const UA_ReferenceTarget*)a;
    const UA_ReferenceTarget *bb = (const UA_ReferenceTarget*)b;
    return (enum ZIP_CMP)UA_NodePointer_order(aa->targetId, bb->targetId);
}

typedef ZIP_HEAD(UA_ParentRefsTree, UA_ReferenceTargetTreeElem) UA_ParentRefsTree;
ZIP_FUNCTIONS(UA_ParentRefsTree, UA_ReferenceTargetTreeElem, idTreeEntry,
              UA_NodePointer, target, cmpRefTarget)

struct IsNodeInTreeContext {
    UA_Server *server;
    UA_NodePointer nodeToFind;
    UA_ParentRefsTree parents;
    UA_ReferenceTypeSet relevantRefs;
    UA_UInt16 depth;
};

static void *
isNodeInTreeIterateCallback(void *context, UA_ReferenceTarget *t) {
    struct IsNodeInTreeContext *tc =
        (struct IsNodeInTreeContext*)context;

    /* Don't follow remote targets */
    if(!UA_NodePointer_isLocal(t->targetId))
        return NULL;

    /* Found the node? -> return non-NULL */
    if(UA_NodePointer_equal(tc->nodeToFind, t->targetId))
        return (void*)0x01;

    /* Prevent endless loop */
    if(ZIP_FIND(UA_ParentRefsTree, &tc->parents, &t->targetId))
        return NULL;

    /* Prevent pathological recursion depth */
    if(tc->depth >= UA_MAX_TREE_RECURSE)
        return NULL;

    /* Get the node without attributes (if the NodeStore supports it) and only
     * the relevant references in inverse direction */
    const UA_Node *node =
        UA_NODESTORE_GETFROMREF_SELECTIVE(tc->server, t->targetId,
                                          UA_NODEATTRIBUTESMASK_NONE,
                                          tc->relevantRefs,
                                          UA_BROWSEDIRECTION_INVERSE);
    if(!node)
        return NULL;

    /* Add current NodeId to parents tree */
    UA_ReferenceTargetTreeElem stackElem;
    stackElem.target = *t;
    ZIP_INSERT(UA_ParentRefsTree, &tc->parents, &stackElem);

    /* Recurse into appropriate references starting from this tree */
    tc->depth++;
    void *res = NULL;
    for(size_t i = 0; i < node->head.referencesSize && !res; i++) {
        UA_NodeReferenceKind *rk = &node->head.references[i];
        /* Search upwards in the tree */
        if(!rk->isInverse)
            continue;

        /* Consider only the indicated reference types */
        if(!UA_ReferenceTypeSet_contains(&tc->relevantRefs, rk->referenceTypeIndex))
            continue;

        res = UA_NodeReferenceKind_iterate(rk, isNodeInTreeIterateCallback, tc);
    }
    tc->depth--;

    /* Clean up */
    UA_NODESTORE_RELEASE(tc->server, node);
    ZIP_REMOVE(UA_ParentRefsTree, &tc->parents, &stackElem);
    return res;
}

UA_Boolean
isNodeInTree(UA_Server *server, const UA_NodeId *leafNode,
             const UA_NodeId *nodeToFind,
             const UA_ReferenceTypeSet *relevantRefs) {
    struct IsNodeInTreeContext ctx;
    memset(&ctx, 0, sizeof(struct IsNodeInTreeContext));
    ctx.server = server;
    ctx.nodeToFind = UA_NodePointer_fromNodeId(nodeToFind);
    ctx.relevantRefs = *relevantRefs;
    UA_ReferenceTarget tmpTarget;
    memset(&tmpTarget, 0, sizeof(UA_ReferenceTarget));
    tmpTarget.targetId = UA_NodePointer_fromNodeId(leafNode);
    return (isNodeInTreeIterateCallback(&ctx, &tmpTarget) != NULL);
}

UA_Boolean
isNodeInTree_singleRef(UA_Server *server, const UA_NodeId *leafNode,
                       const UA_NodeId *nodeToFind, const UA_Byte relevantRefTypeIndex) {
    UA_ReferenceTypeSet reftypes = UA_REFTYPESET(relevantRefTypeIndex);
    return isNodeInTree(server, leafNode, nodeToFind, &reftypes);
}

static enum ZIP_CMP
cmpTarget(const void *a, const void *b) {
    const RefEntry *aa = (const RefEntry*)a;
    const RefEntry *bb = (const RefEntry*)b;
    if(aa->targetHash < bb->targetHash)
        return ZIP_CMP_LESS;
    if(aa->targetHash > bb->targetHash)
        return ZIP_CMP_MORE;
    return (enum ZIP_CMP)UA_ExpandedNodeId_order(aa->target, bb->target);
}

ZIP_FUNCTIONS(RefHead, RefEntry, zipfields, RefEntry, zipfields, cmpTarget)

UA_StatusCode
RefTree_init(RefTree *rt) {
    rt->size = 0;
    rt->capacity = 0;
    ZIP_INIT(&rt->head);
    size_t space = (sizeof(UA_ExpandedNodeId) + sizeof(RefEntry)) * UA_REFTREE_INITIAL_SIZE;
    rt->targets = (UA_ExpandedNodeId*)UA_malloc(space);
    if(!rt->targets)
        return UA_STATUSCODE_BADOUTOFMEMORY;
    rt->capacity = UA_REFTREE_INITIAL_SIZE;
    return UA_STATUSCODE_GOOD;
}

void
RefTree_clear(RefTree *rt) {
    for(size_t i = 0; i < rt->size; i++)
        UA_ExpandedNodeId_clear(&rt->targets[i]);
    if(rt->targets)
        UA_free(rt->targets);
}

/* Double the capacity of the reftree */
static UA_StatusCode UA_FUNC_ATTR_WARN_UNUSED_RESULT
RefTree_double(RefTree *rt) {
    size_t capacity = rt->capacity * 2;
    UA_assert(capacity > 0);
    size_t space = (sizeof(UA_ExpandedNodeId) + sizeof(RefEntry)) * capacity;
    UA_ExpandedNodeId *newTargets = (UA_ExpandedNodeId*)UA_realloc(rt->targets, space);
    if(!newTargets)
        return UA_STATUSCODE_BADOUTOFMEMORY;

    /* Move the entries to the new location  */
    RefEntry *reArray = (RefEntry*)
        ((uintptr_t)newTargets + (capacity * sizeof(UA_ExpandedNodeId)));
    RefEntry *oldReArray = (RefEntry*)
        ((uintptr_t)newTargets + (rt->capacity * sizeof(UA_ExpandedNodeId)));
    memmove(reArray, oldReArray, rt->size * sizeof(RefEntry));

    /* Reinsert all entries into the tree. The new pointer location has changed
     * their ziptree rank. */
    rt->head.root = NULL;
    for(size_t i = 0; i < rt->size; i++) {
        reArray[i].target = &newTargets[i];
        ZIP_INSERT(RefHead, &rt->head, &reArray[i]);
    }

    rt->capacity = capacity;
    rt->targets = newTargets;
    return UA_STATUSCODE_GOOD;
}

static UA_StatusCode
RefTree_add(RefTree *rt, UA_NodePointer target, UA_Boolean *duplicate) {
    UA_ExpandedNodeId en = UA_NodePointer_toExpandedNodeId(target);

    /* Is the target already in the tree? */
    RefEntry dummy;
    memset(&dummy, 0, sizeof(RefEntry));
    dummy.target = &en;
    dummy.targetHash = UA_ExpandedNodeId_hash(&en);
    if(ZIP_FIND(RefHead, &rt->head, &dummy)) {
        if(duplicate)
            *duplicate = true;
        return UA_STATUSCODE_GOOD;
    }

    UA_StatusCode s = UA_STATUSCODE_GOOD;
    if(rt->capacity <= rt->size) {
        s = RefTree_double(rt);
        if(s != UA_STATUSCODE_GOOD)
            return s;
    }
    s = UA_ExpandedNodeId_copy(&en, &rt->targets[rt->size]);
    if(s != UA_STATUSCODE_GOOD)
        return s;
    RefEntry *re = (RefEntry*)((uintptr_t)rt->targets +
                               (sizeof(UA_ExpandedNodeId) * rt->capacity) +
                               (sizeof(RefEntry) * rt->size));
    re->target = &rt->targets[rt->size];
    re->targetHash = dummy.targetHash;
    ZIP_INSERT(RefHead, &rt->head, re);
    rt->size++;
    return UA_STATUSCODE_GOOD;
}

UA_StatusCode
RefTree_addNodeId(RefTree *rt, const UA_NodeId *target,
                  UA_Boolean *duplicate) {
    return RefTree_add(rt, UA_NodePointer_fromNodeId(target), duplicate);
}

UA_Boolean
RefTree_contains(RefTree *rt, const UA_ExpandedNodeId *target) {
    RefEntry dummy;
    dummy.target = target;
    dummy.targetHash = UA_ExpandedNodeId_hash(target);
    return !!ZIP_FIND(RefHead, &rt->head, &dummy);
}

UA_Boolean
RefTree_containsNodeId(RefTree *rt, const UA_NodeId *target) {
    UA_ExpandedNodeId en;
    en.nodeId = *target;
    en.namespaceUri = UA_STRING_NULL;
    en.serverIndex = 0;
    return RefTree_contains(rt, &en);
}

/********************/
/* Browse Recursive */
/********************/

struct BrowseRecursiveContext {
    UA_Server *server;
    RefTree *rt;
    UA_UInt16 depth;
    UA_BrowseDirection browseDirection;
    UA_ReferenceTypeSet refTypes;
    UA_UInt32 nodeClassMask;
    UA_StatusCode status;
    UA_Boolean includeStartNodes;
};

static void *
browseRecursiveCallback(void *context, UA_ReferenceTarget *t) {
    struct BrowseRecursiveContext *brc =
        (struct BrowseRecursiveContext*)context;

    /* Have we reached the max recursion depth? */
    if(brc->depth >= UA_MAX_TREE_RECURSE)
        return NULL;

    /* Is this a non-local reference? If yes include it in the returned set. */
    if(!UA_NodePointer_isLocal(t->targetId)) {
        brc->status = RefTree_add(brc->rt, t->targetId, NULL);
        return (brc->status == UA_STATUSCODE_GOOD) ? NULL : (void*)0x01;
    }

    /* We only look at the NodeClass attribute and a subset of the references.
     * Get a node with only these elements if the NodeStore supports that. */
    const UA_Node *node =
        UA_NODESTORE_GETFROMREF_SELECTIVE(brc->server, t->targetId,
                                          UA_NODEATTRIBUTESMASK_NODECLASS,
                                          brc->refTypes, brc->browseDirection);
    if(!node)
        return NULL;

    /* Add the current node if we don't want to skip it as a start node and it
     * matches the nodeClassMask filter Recurse into the children in any
     * case. */
    const UA_NodeHead *head = &node->head;
    if((brc->includeStartNodes || brc->depth > 0)  &&
       matchClassMask(node, brc->nodeClassMask)) {
        UA_Boolean duplicate = false;
        brc->status = RefTree_addNodeId(brc->rt, &head->nodeId, &duplicate);
        if(duplicate || brc->status != UA_STATUSCODE_GOOD)
            goto cleanup;
    }

    /* Recurse */
    brc->depth++;
    void *res = NULL;
    for(size_t i = 0; i < head->referencesSize && !res; i++) {
        UA_NodeReferenceKind *rk = &head->references[i];

        /* Reference in the right direction? */
        if(rk->isInverse && brc->browseDirection == UA_BROWSEDIRECTION_FORWARD)
            continue;
        if(!rk->isInverse && brc->browseDirection == UA_BROWSEDIRECTION_INVERSE)
            continue;

        /* Is the reference part of the hierarchy of references we look for? */
        if(!UA_ReferenceTypeSet_contains(&brc->refTypes, rk->referenceTypeIndex))
            continue;

        res = UA_NodeReferenceKind_iterate(rk, browseRecursiveCallback, brc);
    }
    brc->depth--;

 cleanup:
    UA_NODESTORE_RELEASE(brc->server, node);
    return (brc->status == UA_STATUSCODE_GOOD) ? NULL : (void*)0x01;
}

UA_StatusCode
browseRecursive(UA_Server *server, size_t startNodesSize, const UA_NodeId *startNodes,
                UA_BrowseDirection browseDirection, const UA_ReferenceTypeSet *refTypes,
                UA_UInt32 nodeClassMask, UA_Boolean includeStartNodes,
                size_t *resultsSize, UA_ExpandedNodeId **results) {
    RefTree rt;
    UA_StatusCode retval = RefTree_init(&rt);
    if(retval != UA_STATUSCODE_GOOD)
        return retval;

    struct BrowseRecursiveContext brc;
    brc.server = server;
    brc.rt = &rt;
    brc.depth = 0;
    brc.refTypes = *refTypes;
    brc.nodeClassMask = nodeClassMask;
    brc.status = UA_STATUSCODE_GOOD;
    brc.includeStartNodes = includeStartNodes;

    for(size_t i = 0; i < startNodesSize && brc.status == UA_STATUSCODE_GOOD; i++) {
        UA_ReferenceTarget target;
        target.targetId = UA_NodePointer_fromNodeId(&startNodes[i]);

        /* Call the inner recursive browse separately for the search direction.
         * Otherwise we might take one step up and another step down in the
         * search tree. */
        if(browseDirection == UA_BROWSEDIRECTION_FORWARD ||
           browseDirection == UA_BROWSEDIRECTION_BOTH) {
            brc.browseDirection = UA_BROWSEDIRECTION_FORWARD;
            browseRecursiveCallback(&brc, &target);
        }

        if(browseDirection == UA_BROWSEDIRECTION_INVERSE ||
           browseDirection == UA_BROWSEDIRECTION_BOTH) {
            brc.browseDirection = UA_BROWSEDIRECTION_INVERSE;
            browseRecursiveCallback(&brc, &target);
        }
    }

    if(rt.size > 0 && brc.status == UA_STATUSCODE_GOOD) {
        *results = rt.targets;
        *resultsSize = rt.size;
    } else {
        RefTree_clear(&rt);
    }
    return brc.status;
}

UA_StatusCode
UA_Server_browseRecursive(UA_Server *server, const UA_BrowseDescription *bd,
                          size_t *resultsSize, UA_ExpandedNodeId **results) {
    UA_LOCK(&server->serviceMutex);

    /* Set the list of relevant reference types */
    UA_ReferenceTypeSet refTypes;
    UA_StatusCode retval = referenceTypeIndices(server, &bd->referenceTypeId,
                                                &refTypes, bd->includeSubtypes);
    if(retval != UA_STATUSCODE_GOOD) {
        UA_UNLOCK(&server->serviceMutex);
        return retval;
    }

    /* Browse */
    retval = browseRecursive(server, 1, &bd->nodeId, bd->browseDirection,
                             &refTypes, bd->nodeClassMask, false, resultsSize, results);

    UA_UNLOCK(&server->serviceMutex);
    return retval;
}

/**********/
/* Browse */
/**********/

typedef struct {
    size_t size;
    size_t capacity;
    UA_ReferenceDescription *descr;
} RefResult;

static UA_StatusCode UA_FUNC_ATTR_WARN_UNUSED_RESULT
RefResult_init(RefResult *rr) {
    memset(rr, 0, sizeof(RefResult));
    rr->descr = (UA_ReferenceDescription*)
        UA_Array_new(UA_REFTREE_INITIAL_SIZE, &UA_TYPES[UA_TYPES_REFERENCEDESCRIPTION]);
    if(!rr->descr)
        return UA_STATUSCODE_BADOUTOFMEMORY;
    rr->capacity = UA_REFTREE_INITIAL_SIZE;
    rr->size = 0;
    return UA_STATUSCODE_GOOD;
}

static UA_StatusCode UA_FUNC_ATTR_WARN_UNUSED_RESULT
RefResult_double(RefResult *rr) {
    size_t newSize = rr->capacity * 2;
    UA_ReferenceDescription *rd = (UA_ReferenceDescription*)
        UA_realloc(rr->descr, newSize * sizeof(UA_ReferenceDescription));
    if(!rd)
        return UA_STATUSCODE_BADOUTOFMEMORY;
    memset(&rd[rr->size], 0, sizeof(UA_ReferenceDescription) * (newSize - rr->size));
    rr->descr = rd;
    rr->capacity = newSize;
    return UA_STATUSCODE_GOOD;
}

static void
RefResult_clear(RefResult *rr) {
    UA_assert(rr->descr != NULL);
    for(size_t i = 0; i < rr->size; i++)
        UA_ReferenceDescription_clear(&rr->descr[i]);
    UA_free(rr->descr);
}

struct ContinuationPoint {
    ContinuationPoint *next;
    UA_ByteString identifier;

    /* Parameters of the Browse Request */
    UA_BrowseDescription browseDescription;
    UA_UInt32 maxReferences;
    UA_ReferenceTypeSet relevantReferences;

    /* The last reference target that was transmitted to the client. The results
     * list may be incomplete if the last target is removed or references added
     * between the calls to Browse/BrowseNext. */
    UA_NodePointer lastTarget;
    UA_Byte lastRefKindIndex;
    UA_Boolean lastRefInverse;
};

ContinuationPoint *
ContinuationPoint_clear(ContinuationPoint *cp) {
    UA_ByteString_clear(&cp->identifier);
    UA_BrowseDescription_clear(&cp->browseDescription);
    UA_NodePointer_clear(&cp->lastTarget);
    return cp->next;
}

struct BrowseContext {
    /* Context */
    ContinuationPoint *cp;
    UA_Server *server;
    UA_Session *session;
    UA_NodeReferenceKind *rk;
    UA_ReferenceTypeSet resultRefs; /* With additional references for type
                                     * lookups */
    UA_Boolean activeCP; /* true during "forwarding" to the position of the last
                          * reference target */

    /* Results */
    RefResult rr;
    UA_StatusCode status;
    UA_Boolean done;
};

/* Target node on top of the stack */
static UA_StatusCode
addReferenceDescription(struct BrowseContext *bc, UA_NodePointer nodeP,
                        const UA_Node *curr) {
    UA_assert(curr);
    UA_BrowseDescription *bd = &bc->cp->browseDescription;

    /* Ensure capacity is left */
    UA_StatusCode res = UA_STATUSCODE_GOOD;
    if(bc->rr.size >= bc->rr.capacity) {
        res = RefResult_double(&bc->rr);
        if(res != UA_STATUSCODE_GOOD)
           return res;
    }

    UA_ReferenceDescription *descr = &bc->rr.descr[bc->rr.size];

    /* Fields without access to the actual node */
    UA_ExpandedNodeId en = UA_NodePointer_toExpandedNodeId(nodeP);
    res = UA_ExpandedNodeId_copy(&en, &descr->nodeId);
    if(bd->resultMask & UA_BROWSERESULTMASK_REFERENCETYPEID) {
        const UA_NodeId *refTypeId =
            UA_NODESTORE_GETREFERENCETYPEID(bc->server, bc->rk->referenceTypeIndex);
        res |= UA_NodeId_copy(refTypeId, &descr->referenceTypeId);
    }
    if(bd->resultMask & UA_BROWSERESULTMASK_ISFORWARD)
        descr->isForward = !bc->rk->isInverse;

    /* Create fields that require access to the actual node */
    if(bd->resultMask & UA_BROWSERESULTMASK_NODECLASS)
        descr->nodeClass = curr->head.nodeClass;

    if(bd->resultMask & UA_BROWSERESULTMASK_BROWSENAME)
        res |= UA_QualifiedName_copy(&curr->head.browseName,
                                     &descr->browseName);

    if(bd->resultMask & UA_BROWSERESULTMASK_DISPLAYNAME) {
        UA_LocalizedText displayname =
            UA_Session_getNodeDisplayName(bc->session, &curr->head);
        res |= UA_LocalizedText_copy(&displayname, &descr->displayName);
    }

    if(bd->resultMask & UA_BROWSERESULTMASK_TYPEDEFINITION) {
        if(curr->head.nodeClass == UA_NODECLASS_OBJECT ||
           curr->head.nodeClass == UA_NODECLASS_VARIABLE) {
            const UA_Node *type = getNodeType(bc->server, &curr->head);
            if(type) {
                res |= UA_NodeId_copy(&type->head.nodeId,
                                      &descr->typeDefinition.nodeId);
                UA_NODESTORE_RELEASE(bc->server, type);
            }
        }
    }

    /* Clean up and return */
    if(res != UA_STATUSCODE_GOOD) {
        UA_ReferenceDescription_clear(descr);
        return res;
    }
    bc->rr.size++;
    return UA_STATUSCODE_GOOD;
}

static void *
browseReferencTargetCallback(void *context, UA_ReferenceTarget *t) {
    struct BrowseContext *bc = (struct BrowseContext*)context;
    const UA_BrowseDescription *bd = &bc->cp->browseDescription;
    ContinuationPoint *cp = bc->cp;

    /* Remote references are ignored */
    if(!UA_NodePointer_isLocal(t->targetId))
        return NULL;
    
    /* Get the node. Include only the ReferenceTypes we are interested in,
     * including those for figuring out the TypeDefinition (if that was
     * requested). */
    const UA_Node *target =
        UA_NODESTORE_GETFROMREF_SELECTIVE(bc->server, t->targetId,
                                          resultMask2AttributesMask(bd->resultMask),
                                          bc->resultRefs, bd->browseDirection);
    if(!target)
        return NULL;
    
    /* The node class has to match */
    if(!matchClassMask(target, bd->nodeClassMask)) {
        UA_NODESTORE_RELEASE(bc->server, target);
        return NULL;
    }
    
    /* Reached maxrefs. Return the "abort" signal. */
    if(bc->rr.size >= cp->maxReferences) {
        UA_NODESTORE_RELEASE(bc->server, target);
        return (void*)0x01;
    }

    /* Create the reference description */
    bc->status = addReferenceDescription(bc, t->targetId, target);

    /* Release the node */
    UA_NODESTORE_RELEASE(bc->server, target);

    /* Store as last target. The itarget-id is a shallow copy for now. */
    cp->lastTarget = t->targetId;
    cp->lastRefKindIndex = bc->rk->referenceTypeIndex;
    cp->lastRefInverse = bc->rk->isInverse;

    /* Abort if the status is not good. Also doesn't make a deep-copy of
     * cp->lastTarget after returning from here. */
    if(bc->status != UA_STATUSCODE_GOOD) {
        UA_NodePointer_init(&cp->lastTarget);
        return (void*)0x01;
    }
    return NULL;
}

/* Returns whether the node / continuationpoint is done */
static void
browseWithNode(struct BrowseContext *bc, const UA_NodeHead *head ) {
    ContinuationPoint *cp = bc->cp;
    const UA_BrowseDescription *bd = &cp->browseDescription;

    /* Loop over the ReferenceKinds */
    for(size_t i = 0; i < head->referencesSize && bc->status == UA_STATUSCODE_GOOD; ++i) {
        UA_NodeReferenceKind *rk = &head->references[i];

        /* If the continuation point was previously used, skip forward to the
         * last ReferenceType that was transmitted */
        if(bc->activeCP && rk->referenceTypeIndex != cp->lastRefKindIndex)
            continue;
        if(bc->activeCP && rk->isInverse != cp->lastRefInverse)
            continue;

        /* Reference in the right direction? */
        if(rk->isInverse && bd->browseDirection == UA_BROWSEDIRECTION_FORWARD)
            continue;
        if(!rk->isInverse && bd->browseDirection == UA_BROWSEDIRECTION_INVERSE)
            continue;

        /* Is the reference part of the hierarchy of references we look for? */
        if(!UA_ReferenceTypeSet_contains(&cp->relevantReferences, rk->referenceTypeIndex))
            continue;

        /* We have a matching ReferenceKind */

        /* Skip ahead to the target where the last continuation point stopped.
         * This temporarily modifies rk. */
        UA_ReferenceIdTree left = {NULL}, right = {NULL};
        size_t nextTargetIndex = 0;
        if(bc->activeCP) {
            if(rk->hasRefTree) {
                /* Unzip the tree until the continuation point. All NodeIds
                 * larger than the last target are guaranteed to sit on the
                 * right-hand side. */
                UA_ExpandedNodeId lastEn =
                    UA_NodePointer_toExpandedNodeId(cp->lastTarget);
                UA_ReferenceTargetTreeElem key;
                key.target.targetId = cp->lastTarget;
                key.targetIdHash = UA_ExpandedNodeId_hash(&lastEn);
                ZIP_UNZIP(UA_ReferenceIdTree,
                          (UA_ReferenceIdTree*)&rk->targets.tree.idRoot,
                          &key, &left, &right);
                rk->targets.tree.idRoot = right.root;
            } else {
                /* Iterate over the array to find the match */
                for(; nextTargetIndex < rk->targetsSize; nextTargetIndex++) {
                    UA_ReferenceTarget *t = &rk->targets.array[nextTargetIndex];
                    if(UA_NodePointer_equal(cp->lastTarget, t->targetId))
                        break;
                }
                if(nextTargetIndex == rk->targetsSize) {
                    /* Not found - assume that this reference kind is done */
                    bc->activeCP = false;
                    continue;
                }
                nextTargetIndex++; /* From the last index to the next index */
                rk->targets.array = &rk->targets.array[nextTargetIndex];
                rk->targetsSize -= nextTargetIndex;
            }

            /* Clear cp->lastTarget before it gets overwritten in the following
             * browse steps. */
            UA_NodePointer_clear(&cp->lastTarget);
        }

        /* Iterate over all reference targets */
        bc->rk = rk;
        void *res = UA_NodeReferenceKind_iterate(rk, browseReferencTargetCallback, bc);

        /* Undo the "skipping ahead" for the continuation point */
        if(bc->activeCP) {
            if(rk->hasRefTree) {
                rk->targets.tree.idRoot =
                    ZIP_ZIP(UA_ReferenceIdTree, left.root, right.root);
            } else {
                /* rk->targets.array = rk->targets.array[-nextTargetIndex]; */
                rk->targets.array = rk->targets.array - nextTargetIndex;
                rk->targetsSize += nextTargetIndex;
                UA_assert(rk->targetsSize > 0);
            }
            bc->activeCP = false;
        }

        /* The iteration was aborted */
        if(res != NULL) {
            /* Aborted with status code good -> the maximum number of browse
             * results was reached. Make a deep copy of the last target for the
             * continuation point. */
            if(bc->status == UA_STATUSCODE_GOOD)
                bc->status = UA_NodePointer_copy(cp->lastTarget, &cp->lastTarget);
            return;
        }
    }

    /* Reset last-target to prevent clearing it up */
    UA_NodePointer_init(&cp->lastTarget);

    /* Browsing the node is done */
    bc->done = true;
}

/* Results for a single browsedescription. This is the inner loop for both
 * Browse and BrowseNext. The ContinuationPoint contains all the data used.
 * Including the BrowseDescription. Returns whether there are remaining
 * references. */
static void
browse(struct BrowseContext *bc) {
    /* Is the browsedirection valid? */
    struct ContinuationPoint *cp = bc->cp;
    const UA_BrowseDescription *descr = &cp->browseDescription;
    if(descr->browseDirection != UA_BROWSEDIRECTION_BOTH &&
       descr->browseDirection != UA_BROWSEDIRECTION_FORWARD &&
       descr->browseDirection != UA_BROWSEDIRECTION_INVERSE) {
        bc->status = UA_STATUSCODE_BADBROWSEDIRECTIONINVALID;
        return;
    }

    /* Get node with only the selected references and attributes */
    const UA_Node *node =
        UA_NODESTORE_GET_SELECTIVE(bc->server, &descr->nodeId,
                                   resultMask2AttributesMask(descr->resultMask),
                                   bc->resultRefs, descr->browseDirection);
    if(!node) {
        bc->status = UA_STATUSCODE_BADNODEIDUNKNOWN;
        return;
    }

    /* Check AccessControl rights */
    if(bc->session != &bc->server->adminSession) {
<<<<<<< HEAD
        UA_LOCK_ASSERT(&bc->server->serviceMutex);
        UA_UNLOCK(&bc->server->serviceMutex);
=======
        UA_LOCK_ASSERT(&bc->server->serviceMutex, 1);
>>>>>>> 403f4628
        if(!bc->server->config.accessControl.
           allowBrowseNode(bc->server, &bc->server->config.accessControl,
                           &bc->session->sessionId, bc->session->context,
                           &descr->nodeId, node->head.context)) {
            UA_NODESTORE_RELEASE(bc->server, node);
            bc->status = UA_STATUSCODE_BADUSERACCESSDENIED;
            return;
        }
    }

    /* Browse the node */
    browseWithNode(bc, &node->head);
    UA_NODESTORE_RELEASE(bc->server, node);

    /* Is the reference type valid? This is very infrequent. So we only test
     * this if browsing came up empty. If the node has references of that type,
     * we know the reftype to be good. */
    if(bc->rr.size == 0 && !UA_NodeId_isNull(&descr->referenceTypeId)) {
        const UA_Node *reftype =
            UA_NODESTORE_GET_SELECTIVE(bc->server, &descr->referenceTypeId,
                                       UA_NODEATTRIBUTESMASK_NODECLASS,
                                       UA_REFERENCETYPESET_NONE,
                                       UA_BROWSEDIRECTION_INVALID);
        if(!reftype) {
            bc->status = UA_STATUSCODE_BADREFERENCETYPEIDINVALID;
            return;
        }

        UA_Boolean isRef = (reftype->head.nodeClass == UA_NODECLASS_REFERENCETYPE);
        UA_NODESTORE_RELEASE(bc->server, reftype);

        if(!isRef) {
            bc->status = UA_STATUSCODE_BADREFERENCETYPEIDINVALID;
            return;
        }
    }
}

/* Start to browse with no previous cp */
void
Operation_Browse(UA_Server *server, UA_Session *session, const UA_UInt32 *maxrefs,
                 const UA_BrowseDescription *descr, UA_BrowseResult *result) {
    /* Stack-allocate a temporary cp */
    ContinuationPoint cp;
    memset(&cp, 0, sizeof(ContinuationPoint));
    cp.maxReferences = *maxrefs;
    cp.browseDescription = *descr; /* Shallow copy. Deep-copy later if we persist the cp. */

    /* How many references can we return at most? */
    if(cp.maxReferences == 0) {
        if(server->config.maxReferencesPerNode != 0) {
            cp.maxReferences = server->config.maxReferencesPerNode;
        } else {
            cp.maxReferences = UA_INT32_MAX;
        }
    } else {
        if(server->config.maxReferencesPerNode != 0 &&
           cp.maxReferences > server->config.maxReferencesPerNode) {
            cp.maxReferences= server->config.maxReferencesPerNode;
        }
    }

    /* Get the list of relevant reference types */
    result->statusCode =
        referenceTypeIndices(server, &descr->referenceTypeId,
                             &cp.relevantReferences, descr->includeSubtypes);
    if(result->statusCode != UA_STATUSCODE_GOOD)
        return;

    /* Prepare the context */
    struct BrowseContext bc;
    bc.cp = &cp;
    bc.server = server;
    bc.session = session;
    bc.status = UA_STATUSCODE_GOOD;
    bc.done = false;
    bc.activeCP = false;
    bc.resultRefs = cp.relevantReferences;
    if(cp.browseDescription.resultMask & UA_BROWSERESULTMASK_TYPEDEFINITION) {
        /* Get the node with additional reference types if we need to lookup the
         * TypeDefinition */
        bc.resultRefs = UA_ReferenceTypeSet_union(bc.resultRefs,
              UA_ReferenceTypeSet_union(UA_REFTYPESET(UA_REFERENCETYPEINDEX_HASTYPEDEFINITION),
                                        UA_REFTYPESET(UA_REFERENCETYPEINDEX_HASSUBTYPE)));
    }
    result->statusCode = RefResult_init(&bc.rr);
    if(result->statusCode != UA_STATUSCODE_GOOD)
        return;

    /* Perform the browse */
    browse(&bc);

    if(bc.status != UA_STATUSCODE_GOOD || bc.rr.size == 0) {
        /* No relevant references, return array of length zero */
        RefResult_clear(&bc.rr);
        result->references = (UA_ReferenceDescription*)UA_EMPTY_ARRAY_SENTINEL;
        result->statusCode = bc.status;
        return;
    }

    /* Move results */
    result->references = bc.rr.descr;
    result->referencesSize = bc.rr.size;

    /* Exit early if done */
    if(bc.done)
        return;

    /* Persist the continuation point */

    ContinuationPoint *cp2 = NULL;
    UA_Guid *ident = NULL;
    UA_StatusCode retval = UA_STATUSCODE_GOOD;

    /* Enough space for the continuation point? */
    if(session->availableContinuationPoints == 0) {
        retval = UA_STATUSCODE_BADNOCONTINUATIONPOINTS;
        goto cleanup;
    }

    /* Allocate and fill the data structure */
    cp2 = (ContinuationPoint*)UA_calloc(1, sizeof(ContinuationPoint));
    if(!cp2) {
        retval = UA_STATUSCODE_BADOUTOFMEMORY;
        goto cleanup;
    }

    /* The BrowseDescription is only a shallow copy so far */
    retval = UA_BrowseDescription_copy(descr, &cp2->browseDescription);
    if(retval != UA_STATUSCODE_GOOD)
        goto cleanup;
    cp2->maxReferences = cp.maxReferences;
    cp2->relevantReferences = cp.relevantReferences;
    cp2->lastTarget = cp.lastTarget; /* Move the (deep) copy */
    UA_NodePointer_init(&cp.lastTarget); /* No longer clear below (cleanup) */
    cp2->lastRefKindIndex = cp.lastRefKindIndex;
    cp2->lastRefInverse = cp.lastRefInverse;

    /* Create a random bytestring via a Guid */
    ident = UA_Guid_new();
    if(!ident) {
        retval = UA_STATUSCODE_BADOUTOFMEMORY;
        goto cleanup;
    }
    *ident = UA_Guid_random();
    cp2->identifier.data = (UA_Byte*)ident;
    cp2->identifier.length = sizeof(UA_Guid);

    /* Return the cp identifier */
    retval = UA_ByteString_copy(&cp2->identifier, &result->continuationPoint);
    if(retval != UA_STATUSCODE_GOOD)
        goto cleanup;

    /* Attach the cp to the session */
    cp2->next = session->continuationPoints;
    session->continuationPoints = cp2;
    --session->availableContinuationPoints;
    return;

 cleanup:
    if(cp2) {
        ContinuationPoint_clear(cp2);
        UA_free(cp2);
    }
    UA_NodePointer_clear(&cp.lastTarget);
    UA_BrowseResult_clear(result);
    result->statusCode = retval;
}

void Service_Browse(UA_Server *server, UA_Session *session,
                    const UA_BrowseRequest *request, UA_BrowseResponse *response) {
    UA_LOG_DEBUG_SESSION(server->config.logging, session, "Processing BrowseRequest");
    UA_LOCK_ASSERT(&server->serviceMutex);

    /* Test the number of operations in the request */
    if(server->config.maxNodesPerBrowse != 0 &&
       request->nodesToBrowseSize > server->config.maxNodesPerBrowse) {
        response->responseHeader.serviceResult = UA_STATUSCODE_BADTOOMANYOPERATIONS;
        return;
    }

    /* No views supported at the moment */
    if(!UA_NodeId_isNull(&request->view.viewId)) {
        response->responseHeader.serviceResult = UA_STATUSCODE_BADVIEWIDUNKNOWN;
        return;
    }

    response->responseHeader.serviceResult =
        UA_Server_processServiceOperations(server, session,
                                           (UA_ServiceOperation)Operation_Browse,
                                           &request->requestedMaxReferencesPerNode,
                                           &request->nodesToBrowseSize,
                                           &UA_TYPES[UA_TYPES_BROWSEDESCRIPTION],
                                           &response->resultsSize,
                                           &UA_TYPES[UA_TYPES_BROWSERESULT]);
}

UA_BrowseResult
UA_Server_browse(UA_Server *server, UA_UInt32 maxReferences,
                 const UA_BrowseDescription *bd) {
    UA_BrowseResult result;
    UA_BrowseResult_init(&result);
    UA_LOCK(&server->serviceMutex);
    Operation_Browse(server, &server->adminSession, &maxReferences, bd, &result);
    UA_UNLOCK(&server->serviceMutex);
    return result;
}

static void
Operation_BrowseNext(UA_Server *server, UA_Session *session,
                     const UA_Boolean *releaseContinuationPoints,
                     const UA_ByteString *continuationPoint, UA_BrowseResult *result) {
    /* Find the continuation point */
    ContinuationPoint **prev = &session->continuationPoints;
    ContinuationPoint *cp;
    while((cp = *prev)) {
        if(UA_ByteString_equal(&cp->identifier, continuationPoint))
            break;
        prev = &cp->next;
    }
    if(!cp) {
        result->statusCode = UA_STATUSCODE_BADCONTINUATIONPOINTINVALID;
        return;
    }

    /* Remove the cp */
    if(*releaseContinuationPoints) {
        *prev = ContinuationPoint_clear(cp);
        UA_free(cp);
        ++session->availableContinuationPoints;
        return;
    }

    /* Prepare the context */
    struct BrowseContext bc;
    bc.cp = cp;
    bc.server = server;
    bc.session = session;
    bc.status = UA_STATUSCODE_GOOD;
    bc.done = false;
    bc.activeCP = true;
    bc.resultRefs = cp->relevantReferences;
    if(cp->browseDescription.resultMask & UA_BROWSERESULTMASK_TYPEDEFINITION) {
        /* Get the node with additional reference types if we need to lookup the
         * TypeDefinition */
        bc.resultRefs = UA_ReferenceTypeSet_union(bc.resultRefs,
              UA_ReferenceTypeSet_union(UA_REFTYPESET(UA_REFERENCETYPEINDEX_HASTYPEDEFINITION),
                                        UA_REFTYPESET(UA_REFERENCETYPEINDEX_HASSUBTYPE)));
    }
    result->statusCode = RefResult_init(&bc.rr);
    if(result->statusCode != UA_STATUSCODE_GOOD)
        return;

    /* Continue browsing */
    browse(&bc);

    if(bc.status != UA_STATUSCODE_GOOD || bc.rr.size == 0) {
        /* No relevant references, return array of length zero */
        RefResult_clear(&bc.rr);
        result->references = (UA_ReferenceDescription*)UA_EMPTY_ARRAY_SENTINEL;
        result->statusCode = bc.status;
        goto remove_cp;
    }

    /* Move results */
    result->references = bc.rr.descr;
    result->referencesSize = bc.rr.size;

    if(bc.done)
        goto remove_cp;

    /* Return the cp identifier to signal that there are references left */
    bc.status = UA_ByteString_copy(&cp->identifier, &result->continuationPoint);
    if(bc.status != UA_STATUSCODE_GOOD) {
        UA_BrowseResult_clear(result);
        result->statusCode = bc.status;
    }
    return;

 remove_cp:
    /* Remove the cp */
    *prev = ContinuationPoint_clear(cp);
    UA_free(cp);
    ++session->availableContinuationPoints;
}

void
Service_BrowseNext(UA_Server *server, UA_Session *session,
                   const UA_BrowseNextRequest *request,
                   UA_BrowseNextResponse *response) {
    UA_LOG_DEBUG_SESSION(server->config.logging, session,
                         "Processing BrowseNextRequest");
    UA_LOCK_ASSERT(&server->serviceMutex);

    UA_Boolean releaseContinuationPoints =
        request->releaseContinuationPoints; /* request is const */
    response->responseHeader.serviceResult =
        UA_Server_processServiceOperations(server, session,
                                           (UA_ServiceOperation)Operation_BrowseNext,
                                           &releaseContinuationPoints,
                                           &request->continuationPointsSize,
                                           &UA_TYPES[UA_TYPES_BYTESTRING],
                                           &response->resultsSize,
                                           &UA_TYPES[UA_TYPES_BROWSERESULT]);
}

UA_BrowseResult
UA_Server_browseNext(UA_Server *server, UA_Boolean releaseContinuationPoint,
                     const UA_ByteString *continuationPoint) {
    UA_BrowseResult result;
    UA_BrowseResult_init(&result);
    UA_LOCK(&server->serviceMutex);
    Operation_BrowseNext(server, &server->adminSession, &releaseContinuationPoint,
                         continuationPoint, &result);
    UA_UNLOCK(&server->serviceMutex);
    return result;
}

/***********************/
/* TranslateBrowsePath */
/***********************/

/* Add all entries for the hash. There are possible duplicates due to hash
 * collisions. The full browsename is checked afterwards. */
static void *
addBrowseHashTarget(void *context, UA_ReferenceTargetTreeElem *elem) {
    RefTree *next = (RefTree*)context;
    return (void*)(uintptr_t)RefTree_add(next, elem->target.targetId, NULL);
}

static UA_StatusCode
walkBrowsePathElement(UA_Server *server, UA_Session *session,
                      const UA_RelativePath *path, const size_t pathIndex,
                      UA_UInt32 nodeClassMask, const UA_QualifiedName *lastBrowseName,
                      UA_BrowsePathResult *result, RefTree *current, RefTree *next) {
    /* For the next level. Note the difference from lastBrowseName */
    const UA_RelativePathElement *elem = &path->elements[pathIndex];
    UA_UInt32 browseNameHash = UA_QualifiedName_hash(&elem->targetName);

    /* Get the relevant ReferenceTypes */
    UA_ReferenceTypeSet refTypes;
    UA_StatusCode res =
        referenceTypeIndices(server, &elem->referenceTypeId,
                             &refTypes, elem->includeSubtypes);
    if(res != UA_STATUSCODE_GOOD)
        return UA_STATUSCODE_BADNOMATCH;

    /* Loop over all Nodes in the current depth level */
    for(size_t i = 0; i < current->size; i++) {
        /* Remote Node. Immediately add to the results with the
         * RemainingPathIndex set. */
        if(!UA_ExpandedNodeId_isLocal(&current->targets[i])) {
            /* Increase the size of the results array */
            UA_BrowsePathTarget *tmpResults = (UA_BrowsePathTarget*)
                UA_realloc(result->targets, sizeof(UA_BrowsePathTarget) *
                           (result->targetsSize + 1));
            if(!tmpResults)
                return UA_STATUSCODE_BADOUTOFMEMORY;
            result->targets = tmpResults;

            /* Copy over the result */
            res = UA_ExpandedNodeId_copy(&current->targets[i],
                                         &result->targets[result->targetsSize].targetId);
            result->targets[result->targetsSize].remainingPathIndex = (UA_UInt32)pathIndex;
            result->targetsSize++;
            if(res != UA_STATUSCODE_GOOD)
                break;
            continue;
        }

        /* Local Node. Add to the tree of results at the next depth. Get only
         * the NodeClass + BrowseName attribute and the selected ReferenceTypes
         * if the nodestore supports that. */
        const UA_Node *node =
            UA_NODESTORE_GET_SELECTIVE(server, &current->targets[i].nodeId,
                                       UA_NODEATTRIBUTESMASK_NODECLASS |
                                       UA_NODEATTRIBUTESMASK_BROWSENAME,
                                       refTypes,
                                       elem->isInverse ? UA_BROWSEDIRECTION_INVERSE :
                                                         UA_BROWSEDIRECTION_FORWARD);
        if(!node)
            continue;

        /* Test whether the node fits the class mask */
        UA_Boolean skip = !matchClassMask(node, nodeClassMask);

        /* Does the BrowseName match for the current node (not the references
         * going out here) */
        skip |= (lastBrowseName &&
                 !UA_QualifiedName_equal(lastBrowseName, &node->head.browseName));

        if(skip) {
            UA_NODESTORE_RELEASE(server, node);
            continue;
        }

        /* Loop over the ReferenceKinds */
        UA_ReferenceTarget targetHashKey;
        targetHashKey.targetNameHash = browseNameHash;
        for(size_t j = 0; j < node->head.referencesSize; j++) {
            UA_NodeReferenceKind *rk = &node->head.references[j];

            /* Does the direction of the reference match? */
            if(rk->isInverse != elem->isInverse)
                continue;

            /* Does the reference type match? */
            if(!UA_ReferenceTypeSet_contains(&refTypes, rk->referenceTypeIndex))
                continue;

            /* Retrieve by BrowseName hash. We might have several nodes where
             * the hash matches. The exact BrowseName will be verified in the
             * next iteration of the outer loop. So we only have to retrieve
             * every node just once. */

            if(rk->hasRefTree) {
                res = (UA_StatusCode)(uintptr_t)
                    ZIP_ITER_KEY(UA_ReferenceNameTree,
                                 (UA_ReferenceNameTree*)&rk->targets.tree.nameRoot,
                                 &targetHashKey, addBrowseHashTarget, next);
                if(res != UA_STATUSCODE_GOOD)
                    break;
            } else {
                /* The array entries don't have a BrowseName hash. Add all of
                 * them at this level to be checked with a full string
                 * comparison. */
                for(size_t k = 0; k < rk->targetsSize; k++) {
                    if(rk->targets.array[k].targetNameHash != browseNameHash)
                        continue;
                    res = RefTree_add(next, rk->targets.array[k].targetId, NULL);
                    if(res != UA_STATUSCODE_GOOD)
                        break;
                }
                if(res != UA_STATUSCODE_GOOD)
                    break;
            }
        }

        UA_NODESTORE_RELEASE(server, node);
    }
    return res;
}

static void
Operation_TranslateBrowsePathToNodeIds(UA_Server *server, UA_Session *session,
                                       const UA_UInt32 *nodeClassMask,
                                       const UA_BrowsePath *path,
                                       UA_BrowsePathResult *result) {
    UA_LOCK_ASSERT(&server->serviceMutex);

    if(path->relativePath.elementsSize == 0) {
        result->statusCode = UA_STATUSCODE_BADNOTHINGTODO;
        return;
    }

    /* RelativePath elements must not have an empty targetName */
    for(size_t i = 0; i < path->relativePath.elementsSize; ++i) {
        if(UA_QualifiedName_isNull(&path->relativePath.elements[i].targetName)) {
            result->statusCode = UA_STATUSCODE_BADBROWSENAMEINVALID;
            return;
        }
    }

    /* Check if the starting node exists */
    const UA_Node *startingNode =
        UA_NODESTORE_GET_SELECTIVE(server, &path->startingNode,
                                   UA_NODEATTRIBUTESMASK_NONE,
                                   UA_REFERENCETYPESET_NONE,
                                   UA_BROWSEDIRECTION_INVALID);
    if(!startingNode) {
        result->statusCode = UA_STATUSCODE_BADNODEIDUNKNOWN;
        return;
    }
    UA_NODESTORE_RELEASE(server, startingNode);

    /* Create two RefTrees that are alternated between path elements */
    RefTree rt1;
    RefTree rt2;
    RefTree *current = &rt1;
    RefTree *next = &rt2;
    RefTree *tmp;
    result->statusCode |= RefTree_init(&rt1);
    result->statusCode |= RefTree_init(&rt2);
    UA_BrowsePathTarget *tmpResults = NULL;
    UA_QualifiedName *browseNameFilter = NULL;
    if(result->statusCode != UA_STATUSCODE_GOOD)
        goto cleanup;

    /* Copy the starting node into next */
    result->statusCode = RefTree_addNodeId(next, &path->startingNode, NULL);
    if(result->statusCode != UA_STATUSCODE_GOOD)
        goto cleanup;

    /* Walk the path elements. Retrieve the nodes only once from the NodeStore.
     * Hence the BrowseName is checked with one element "delay". */
    for(size_t i = 0; i < path->relativePath.elementsSize; i++) {
        /* Switch the trees */
        tmp = current;
        current = next;
        next = tmp;

        /* Clear up current, keep the capacity */
        for(size_t j = 0; j < next->size; j++)
            UA_ExpandedNodeId_clear(&next->targets[j]);
        next->size = 0;
        ZIP_INIT(&next->head);

        /* Do this check after next->size has been set to zero */
        if(current->size == 0)
            break;

        /* Walk element for all NodeIds in the "current" tree.
         * Puts new results in the "next" tree. */
        result->statusCode =
            walkBrowsePathElement(server, session, &path->relativePath, i,
                                  *nodeClassMask, browseNameFilter, result, current, next);
        if(result->statusCode != UA_STATUSCODE_GOOD)
            goto cleanup;

        browseNameFilter = &path->relativePath.elements[i].targetName;
    }

    /* Allocate space for the results array */
    tmpResults = (UA_BrowsePathTarget*)
        UA_realloc(result->targets, sizeof(UA_BrowsePathTarget) *
                   (result->targetsSize + next->size));
    if(!tmpResults && next->size > 0) {
        result->statusCode = UA_STATUSCODE_BADOUTOFMEMORY;
        goto cleanup;
    }
    result->targets = tmpResults;

    for(size_t k = 0; k < next->size; k++) {
        /* Check the BrowseName. It has been filtered only via its hash so far.
         * Get only the BrowseName attribute if the nodestore supports that. */
        const UA_Node *node =
            UA_NODESTORE_GET_SELECTIVE(server, &next->targets[k].nodeId,
                                       UA_NODEATTRIBUTESMASK_BROWSENAME,
                                       UA_REFERENCETYPESET_NONE,
                                       UA_BROWSEDIRECTION_INVALID);
        if(!node)
            continue;
        UA_Boolean match = UA_QualifiedName_equal(browseNameFilter, &node->head.browseName);
        UA_NODESTORE_RELEASE(server, node);
        if(!match)
            continue;

        /* Move to the target to the results array */
        result->targets[result->targetsSize].targetId = next->targets[k];
        result->targets[result->targetsSize].remainingPathIndex = UA_UINT32_MAX;
        UA_ExpandedNodeId_init(&next->targets[k]);
        result->targetsSize++;
    }

    /* No results => BadNoMatch status code */
    if(result->targetsSize == 0 && result->statusCode == UA_STATUSCODE_GOOD)
        result->statusCode = UA_STATUSCODE_BADNOMATCH;

    /* Clean up the temporary arrays and the targets */
 cleanup:
    RefTree_clear(&rt1);
    RefTree_clear(&rt2);
    if(result->statusCode != UA_STATUSCODE_GOOD) {
        for(size_t i = 0; i < result->targetsSize; ++i)
            UA_BrowsePathTarget_clear(&result->targets[i]);
        if(result->targets)
            UA_free(result->targets);
        result->targets = NULL;
        result->targetsSize = 0;
    }
}

UA_BrowsePathResult
translateBrowsePathToNodeIds(UA_Server *server,
                             const UA_BrowsePath *browsePath) {
    UA_LOCK_ASSERT(&server->serviceMutex);
    UA_BrowsePathResult result;
    UA_BrowsePathResult_init(&result);
    UA_UInt32 nodeClassMask = 0; /* All node classes */
    Operation_TranslateBrowsePathToNodeIds(server, &server->adminSession, &nodeClassMask,
                                           browsePath, &result);
    return result;
}

UA_BrowsePathResult
UA_Server_translateBrowsePathToNodeIds(UA_Server *server,
                                       const UA_BrowsePath *browsePath) {
    UA_LOCK(&server->serviceMutex);
    UA_BrowsePathResult result = translateBrowsePathToNodeIds(server, browsePath);
    UA_UNLOCK(&server->serviceMutex);
    return result;
}

void
Service_TranslateBrowsePathsToNodeIds(UA_Server *server, UA_Session *session,
                                      const UA_TranslateBrowsePathsToNodeIdsRequest *request,
                                      UA_TranslateBrowsePathsToNodeIdsResponse *response) {
    UA_LOG_DEBUG_SESSION(server->config.logging, session,
                         "Processing TranslateBrowsePathsToNodeIdsRequest");
    UA_LOCK_ASSERT(&server->serviceMutex);

    /* Test the number of operations in the request */
    if(server->config.maxNodesPerTranslateBrowsePathsToNodeIds != 0 &&
       request->browsePathsSize > server->config.maxNodesPerTranslateBrowsePathsToNodeIds) {
        response->responseHeader.serviceResult = UA_STATUSCODE_BADTOOMANYOPERATIONS;
        return;
    }

    UA_UInt32 nodeClassMask = 0; /* All node classes */
    response->responseHeader.serviceResult =
        UA_Server_processServiceOperations(server, session,
                                           (UA_ServiceOperation)Operation_TranslateBrowsePathToNodeIds,
                                           &nodeClassMask,
                                           &request->browsePathsSize, &UA_TYPES[UA_TYPES_BROWSEPATH],
                                           &response->resultsSize, &UA_TYPES[UA_TYPES_BROWSEPATHRESULT]);
}

UA_BrowsePathResult
browseSimplifiedBrowsePath(UA_Server *server, const UA_NodeId origin,
                           size_t browsePathSize, const UA_QualifiedName *browsePath) {
    UA_LOCK_ASSERT(&server->serviceMutex);

    UA_BrowsePathResult bpr;
    UA_BrowsePathResult_init(&bpr);
    if(browsePathSize > UA_MAX_TREE_RECURSE) {
        UA_LOG_WARNING(server->config.logging, UA_LOGCATEGORY_SERVER,
                       "Simplified Browse Path too long");
        bpr.statusCode = UA_STATUSCODE_BADINTERNALERROR;
        return bpr;
    }

    /* Construct the BrowsePath */
    UA_BrowsePath bp;
    UA_BrowsePath_init(&bp);
    bp.startingNode = origin;

    UA_RelativePathElement rpe[UA_MAX_TREE_RECURSE];
    memset(rpe, 0, sizeof(UA_RelativePathElement) * browsePathSize);
    for(size_t j = 0; j < browsePathSize; j++) {
        rpe[j].referenceTypeId = UA_NODEID_NUMERIC(0, UA_NS0ID_HIERARCHICALREFERENCES);
        rpe[j].includeSubtypes = true;
        rpe[j].targetName = browsePath[j];
    }
    bp.relativePath.elements = rpe;
    bp.relativePath.elementsSize = browsePathSize;

    /* Browse */
    UA_UInt32 nodeClassMask = UA_NODECLASS_OBJECT | UA_NODECLASS_VARIABLE | UA_NODECLASS_OBJECTTYPE;

    Operation_TranslateBrowsePathToNodeIds(server, &server->adminSession, &nodeClassMask, &bp, &bpr);
    return bpr;
}

UA_BrowsePathResult
UA_Server_browseSimplifiedBrowsePath(UA_Server *server, const UA_NodeId origin,
                           size_t browsePathSize, const UA_QualifiedName *browsePath) {
    UA_LOCK(&server->serviceMutex);
    UA_BrowsePathResult bpr = browseSimplifiedBrowsePath(server, origin, browsePathSize, browsePath);
    UA_UNLOCK(&server->serviceMutex);
    return bpr;
}

/************/
/* Register */
/************/

void Service_RegisterNodes(UA_Server *server, UA_Session *session,
                           const UA_RegisterNodesRequest *request,
                           UA_RegisterNodesResponse *response) {
    UA_LOG_DEBUG_SESSION(server->config.logging, session,
                         "Processing RegisterNodesRequest");
    UA_LOCK_ASSERT(&server->serviceMutex);

    //TODO: hang the nodeids to the session if really needed
    if(request->nodesToRegisterSize == 0) {
        response->responseHeader.serviceResult = UA_STATUSCODE_BADNOTHINGTODO;
        return;
    }

    /* Test the number of operations in the request */
    if(server->config.maxNodesPerRegisterNodes != 0 &&
       request->nodesToRegisterSize > server->config.maxNodesPerRegisterNodes) {
        response->responseHeader.serviceResult = UA_STATUSCODE_BADTOOMANYOPERATIONS;
        return;
    }

    response->responseHeader.serviceResult =
        UA_Array_copy(request->nodesToRegister, request->nodesToRegisterSize,
                      (void**)&response->registeredNodeIds, &UA_TYPES[UA_TYPES_NODEID]);
    if(response->responseHeader.serviceResult == UA_STATUSCODE_GOOD)
        response->registeredNodeIdsSize = request->nodesToRegisterSize;
}

void Service_UnregisterNodes(UA_Server *server, UA_Session *session,
                             const UA_UnregisterNodesRequest *request,
                             UA_UnregisterNodesResponse *response) {
    UA_LOG_DEBUG_SESSION(server->config.logging, session,
                         "Processing UnRegisterNodesRequest");
    UA_LOCK_ASSERT(&server->serviceMutex);

    //TODO: remove the nodeids from the session if really needed
    if(request->nodesToUnregisterSize == 0)
        response->responseHeader.serviceResult = UA_STATUSCODE_BADNOTHINGTODO;

    /* Test the number of operations in the request */
    if(server->config.maxNodesPerRegisterNodes != 0 &&
       request->nodesToUnregisterSize > server->config.maxNodesPerRegisterNodes) {
        response->responseHeader.serviceResult = UA_STATUSCODE_BADTOOMANYOPERATIONS;
        return;
    }
}<|MERGE_RESOLUTION|>--- conflicted
+++ resolved
@@ -784,12 +784,7 @@
 
     /* Check AccessControl rights */
     if(bc->session != &bc->server->adminSession) {
-<<<<<<< HEAD
         UA_LOCK_ASSERT(&bc->server->serviceMutex);
-        UA_UNLOCK(&bc->server->serviceMutex);
-=======
-        UA_LOCK_ASSERT(&bc->server->serviceMutex, 1);
->>>>>>> 403f4628
         if(!bc->server->config.accessControl.
            allowBrowseNode(bc->server, &bc->server->config.accessControl,
                            &bc->session->sessionId, bc->session->context,
