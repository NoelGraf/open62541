--- conflicted
+++ resolved
@@ -21,26 +21,6 @@
                           UA_OpenSecureChannelRequest *request,
                           UA_OpenSecureChannelResponse *response) {
     const UA_SecurityPolicy *sp = channel->securityPolicy;
-<<<<<<< HEAD
-    if(request->securityMode != UA_MESSAGESECURITYMODE_NONE &&
-       UA_ByteString_equal(&sp->policyUri, &UA_SECURITY_POLICY_NONE_URI))
-        return UA_STATUSCODE_BADSECURITYMODEREJECTED;
-    channel->securityMode = request->securityMode;
-
-    /* Set the initial SecurityToken. Set the alternative token that is moved to
-     * the primary token when the first symmetric message triggers a token
-     * revolve. Lifetime 0 -> set the maximum possible lifetime */
-    UA_EventLoop *el = server->config.eventLoop;
-    channel->renewState = UA_SECURECHANNELRENEWSTATE_NEWTOKEN_SERVER;
-    channel->altSecurityToken.tokenId = generateSecureChannelTokenId(server);
-    channel->altSecurityToken.createdAt = el->dateTime_nowMonotonic(el);
-    channel->altSecurityToken.revisedLifetime =
-        (request->requestedLifetime > server->config.maxSecurityTokenLifetime) ?
-        server->config.maxSecurityTokenLifetime : request->requestedLifetime;
-    if(channel->altSecurityToken.revisedLifetime == 0)
-        channel->altSecurityToken.revisedLifetime = server->config.maxSecurityTokenLifetime;
-=======
->>>>>>> e71c8a49
 
     switch(request->requestType) {
     /* Open the channel */
@@ -89,16 +69,10 @@
         return;
     }
 
-<<<<<<< HEAD
-    /* Create a new SecurityToken. Will be switched over when the first message
-     * is received. The ChannelId is left unchanged. */
-    UA_EventLoop *el = server->config.eventLoop;
-    channel->altSecurityToken = channel->securityToken;
-=======
     /* Create a new SecurityToken. It will be switched over when the first
      * message is received. The ChannelId is left unchanged. */
+    UA_EventLoop *el = server->config.eventLoop;
     channel->altSecurityToken.channelId = channel->securityToken.channelId;
->>>>>>> e71c8a49
     channel->altSecurityToken.tokenId = generateSecureChannelTokenId(server);
     channel->altSecurityToken.createdAt = el->dateTime_nowMonotonic(el);
     channel->altSecurityToken.revisedLifetime =
