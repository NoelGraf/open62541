--- conflicted
+++ resolved
@@ -387,9 +387,8 @@
 UA_StatusCode
 UA_Server_setMethodNodeAsync(UA_Server *server, const UA_NodeId id,
                              UA_Boolean isAsync) {
-<<<<<<< HEAD
     UA_StatusCode res = UA_STATUSCODE_GOOD;
-    UA_LOCK(&server->serviceMutex);
+    lockServer(server);
     UA_Node *node =
         UA_NODESTORE_GET_EDIT_SELECTIVE(server, &id, UA_NODEATTRIBUTESMASK_NONE,
                                         UA_REFERENCETYPESET_NONE,
@@ -403,14 +402,7 @@
     } else {
         res = UA_STATUSCODE_BADNODEIDINVALID;
     }
-    UA_UNLOCK(&server->serviceMutex);
-=======
-    lockServer(server);
-    UA_StatusCode res =
-        UA_Server_editNode(server, &server->adminSession, &id,
-                           (UA_EditNodeCallback)setMethodNodeAsync, &isAsync);
     unlockServer(server);
->>>>>>> 4f6d0c98
     return res;
 }
 
