/* This Source Code Form is subject to the terms of the Mozilla Public
 * License, v. 2.0. If a copy of the MPL was not distributed with this
 * file, You can obtain one at http://mozilla.org/MPL/2.0/.
 *
 *    Copyright 2014-2018 (c) Fraunhofer IOSB (Author: Julius Pfrommer)
 *    Copyright 2014, 2017 (c) Florian Palm
 *    Copyright 2015-2016, 2019 (c) Sten Grüner
 *    Copyright 2015 (c) Chris Iatrou
 *    Copyright 2015-2016 (c) Oleksiy Vasylyev
 *    Copyright 2016-2017 (c) Stefan Profanter, fortiss GmbH
 *    Copyright 2017 (c) Julian Grothoff
 *    Copyright 2017 (c) Stefan Profanter, fortiss GmbH
 *    Copyright 2017 (c) HMS Industrial Networks AB (Author: Jonas Green)
 */

#include <open62541/client.h>
#include "ua_discovery.h"
#include "ua_server_internal.h"

#ifdef UA_ENABLE_DISCOVERY

void
UA_DiscoveryManager_setState(UA_DiscoveryManager *dm,
                             UA_LifecycleState state) {
    /* Check if open connections remain */
    if(state == UA_LIFECYCLESTATE_STOPPING ||
       state == UA_LIFECYCLESTATE_STOPPED) {
        state = UA_LIFECYCLESTATE_STOPPED;
#ifdef UA_ENABLE_DISCOVERY_MULTICAST_MDNSD 
        if(UA_DiscoveryManager_getMdnsConnectionCount() > 0)
            state = UA_LIFECYCLESTATE_STOPPING;
#endif

        for(size_t i = 0; i < UA_MAXREGISTERREQUESTS; i++) {
            if(dm->registerRequests[i].client != NULL)
                state = UA_LIFECYCLESTATE_STOPPING;
        }
    }

    /* No change */
    if(state == dm->sc.state)
        return;

    /* Set the new state and notify */
    dm->sc.state = state;
    if(dm->sc.notifyState)
        dm->sc.notifyState(&dm->sc, state);
}

static UA_StatusCode
UA_DiscoveryManager_clear(struct UA_ServerComponent *sc) {
    UA_DiscoveryManager *dm = (UA_DiscoveryManager*)sc;

    if(sc->state != UA_LIFECYCLESTATE_STOPPED) {
        UA_LOG_ERROR(sc->server->config.logging, UA_LOGCATEGORY_SERVER,
                     "Cannot delete the DiscoveryManager because "
                     "it is not stopped");
        return UA_STATUSCODE_BADINTERNALERROR;
    }

    registeredServer *rs, *rs_tmp;
    LIST_FOREACH_SAFE(rs, &dm->registeredServers, pointers, rs_tmp) {
        LIST_REMOVE(rs, pointers);
        UA_RegisteredServer_clear(&rs->registeredServer);
        UA_free(rs);
    }

# ifdef UA_ENABLE_DISCOVERY_MULTICAST
    UA_DiscoveryManager_clearMdns(dm);
# endif /* UA_ENABLE_DISCOVERY_MULTICAST */

    return UA_STATUSCODE_GOOD;
}

/* Cleanup server registration: If the semaphore file path is set, then it just
 * checks the existence of the file. When it is deleted, the registration is
 * removed. If there is no semaphore file, then the registration will be removed
 * if it is older than 60 minutes. */
static void
UA_DiscoveryManager_cleanupTimedOut(UA_Server *server, void *data) {
    UA_EventLoop *el = server->config.eventLoop;
    UA_DiscoveryManager *dm = (UA_DiscoveryManager*)data;

    /* TimedOut gives the last DateTime at which we must have seen the
     * registered server. Otherwise it is timed out. */
    UA_DateTime timedOut = el->dateTime_nowMonotonic(el);
    if(server->config.discoveryCleanupTimeout)
        timedOut -= server->config.discoveryCleanupTimeout * UA_DATETIME_SEC;

    registeredServer *current, *temp;
    LIST_FOREACH_SAFE(current, &dm->registeredServers, pointers, temp) {
        UA_Boolean semaphoreDeleted = false;

#ifdef UA_ENABLE_DISCOVERY_SEMAPHORE
        if(current->registeredServer.semaphoreFilePath.length) {
            size_t fpSize = current->registeredServer.semaphoreFilePath.length+1;
            char* filePath = (char *)UA_malloc(fpSize);
            if(filePath) {
                memcpy(filePath, current->registeredServer.semaphoreFilePath.data,
                       current->registeredServer.semaphoreFilePath.length );
                filePath[current->registeredServer.semaphoreFilePath.length] = '\0';
                semaphoreDeleted = UA_fileExists(filePath) == false;
                UA_free(filePath);
            } else {
                UA_LOG_ERROR(server->config.logging, UA_LOGCATEGORY_SERVER,
                             "Cannot check registration semaphore. Out of memory");
            }
        }
#endif

        if(semaphoreDeleted ||
           (server->config.discoveryCleanupTimeout &&
            current->lastSeen < timedOut)) {
            if(semaphoreDeleted) {
                UA_LOG_INFO(server->config.logging, UA_LOGCATEGORY_SERVER,
                            "Registration of server with URI %S is removed because "
                            "the semaphore file '%S' was deleted",
                            current->registeredServer.serverUri,
                            current->registeredServer.semaphoreFilePath);
            } else {
                // cppcheck-suppress unreadVariable
                UA_LOG_INFO(server->config.logging, UA_LOGCATEGORY_SERVER,
                            "Registration of server with URI %S has timed out "
                            "and is removed", current->registeredServer.serverUri);
            }
            LIST_REMOVE(current, pointers);
            UA_RegisteredServer_clear(&current->registeredServer);
            UA_free(current);
            dm->registeredServersSize--;
        }
    }
}

static void
UA_DiscoveryManager_cyclicTimer(UA_Server *server, void *data) {
    UA_DiscoveryManager_cleanupTimedOut(server, data);
#ifdef UA_ENABLE_DISCOVERY_MULTICAST
    UA_DiscoveryManager_mdnsCyclicTimer(server, data);
#endif
}

static UA_StatusCode
UA_DiscoveryManager_start(struct UA_ServerComponent *sc,
                          UA_Server *server) {
    if(sc->state != UA_LIFECYCLESTATE_STOPPED)
        return UA_STATUSCODE_BADINTERNALERROR;

    sc->server = server; /* Set the backpointer */

    UA_DiscoveryManager *dm = (UA_DiscoveryManager*)sc;

#ifdef UA_ENABLE_DISCOVERY_MULTICAST
    UA_DiscoveryManager_resetServerOnNetworkRecordCounter(dm);
#endif /* UA_ENABLE_DISCOVERY_MULTICAST */

    UA_StatusCode res =
        addRepeatedCallback(server, UA_DiscoveryManager_cyclicTimer,
                            dm, 1000.0, &dm->discoveryCallbackId);
    if(res != UA_STATUSCODE_GOOD)
        return res;

#ifdef UA_ENABLE_DISCOVERY_MULTICAST
    if(server->config.mdnsEnabled)
        UA_DiscoveryManager_startMulticast(dm);
#endif

    UA_DiscoveryManager_setState(dm, UA_LIFECYCLESTATE_STARTED);
    return UA_STATUSCODE_GOOD;
}

static void
UA_DiscoveryManager_stop(struct UA_ServerComponent *sc) {
    if(sc->state != UA_LIFECYCLESTATE_STARTED)
        return;

    UA_DiscoveryManager *dm = (UA_DiscoveryManager*)sc;
    removeCallback(dm->sc.server, dm->discoveryCallbackId);

    /* Cancel all outstanding register requests */
    for(size_t i = 0; i < UA_MAXREGISTERREQUESTS; i++) {
        if(dm->registerRequests[i].client == NULL)
            continue;
        UA_Client_disconnectSecureChannelAsync(dm->registerRequests[i].client);
    }

#ifdef UA_ENABLE_DISCOVERY_MULTICAST
    if(sc->server->config.mdnsEnabled)
        UA_DiscoveryManager_stopMulticast(dm);
#endif

    UA_DiscoveryManager_setState(dm, UA_LIFECYCLESTATE_STOPPED);
}

UA_ServerComponent *
UA_DiscoveryManager_new(void) {
    UA_DiscoveryManager *dm = (UA_DiscoveryManager*)
        UA_calloc(1, sizeof(UA_DiscoveryManager));
    if(!dm)
        return NULL;

    dm->sc.name = UA_STRING("discovery");
    dm->sc.start = UA_DiscoveryManager_start;
    dm->sc.stop = UA_DiscoveryManager_stop;
    dm->sc.clear = UA_DiscoveryManager_clear;
    return &dm->sc;
}

/********************************/
/* Register at Discovery Server */
/********************************/

static void
asyncRegisterRequest_clear(void *_, void *context) {
    asyncRegisterRequest *ar = (asyncRegisterRequest*)context;
    UA_DiscoveryManager *dm = ar->dm;

    UA_String_clear(&ar->semaphoreFilePath);
    if(ar->client)
        UA_Client_delete(ar->client);
    memset(ar, 0, sizeof(asyncRegisterRequest));

    /* The Discovery manager is fully stopped? */
    UA_DiscoveryManager_setState(dm, dm->sc.state);
}

static void
asyncRegisterRequest_clearAsync(asyncRegisterRequest *ar) {
    UA_Server *server = ar->server;
    UA_ServerConfig *sc = &server->config;
    UA_EventLoop *el = sc->eventLoop;

    ar->cleanupCallback.callback = asyncRegisterRequest_clear;
    ar->cleanupCallback.application = server;
    ar->cleanupCallback.context = ar;
    el->addDelayedCallback(el, &ar->cleanupCallback);
}

static void
setupRegisterRequest(asyncRegisterRequest *ar, UA_RequestHeader *rh,
                     UA_RegisteredServer *rs) {
    UA_ServerConfig *sc = &ar->dm->sc.server->config;

    rh->timeoutHint = 10000;

    rs->isOnline = !ar->unregister;
    rs->serverUri = sc->applicationDescription.applicationUri;
    rs->productUri = sc->applicationDescription.productUri;
    rs->serverType = sc->applicationDescription.applicationType;
    rs->gatewayServerUri = sc->applicationDescription.gatewayServerUri;
    rs->semaphoreFilePath = ar->semaphoreFilePath;

    rs->serverNames = &sc->applicationDescription.applicationName;
    rs->serverNamesSize = 1;

    /* Mirror the discovery URLs from the server config (includes hostnames from
     * the network layers) */
    rs->discoveryUrls = sc->applicationDescription.discoveryUrls;
    rs->discoveryUrlsSize = sc->applicationDescription.discoveryUrlsSize;
}

static void
registerAsyncResponse(UA_Client *client, void *userdata,
                      UA_UInt32 requestId, void *resp) {
    asyncRegisterRequest *ar = (asyncRegisterRequest*)userdata;
    const UA_ServerConfig *sc = &ar->dm->sc.server->config;
    UA_Response *response = (UA_Response*)resp;
    const char *regtype = (ar->register2) ? "RegisterServer2" : "RegisterServer";

    /* Success registering? */
    if(response->responseHeader.serviceResult == UA_STATUSCODE_GOOD) {
        UA_LOG_INFO(sc->logging, UA_LOGCATEGORY_SERVER, "%s succeeded", regtype);
        goto done;
    }

    UA_LOG_WARNING(sc->logging, UA_LOGCATEGORY_SERVER,
                   "%s failed with statuscode %s", regtype,
                   UA_StatusCode_name(response->responseHeader.serviceResult));

    /* Try RegisterServer next */
    ar->register2 = false;

    /* Try RegisterServer immediately if we can.
     * Otherwise wait for the next state callback. */
    UA_SecureChannelState ss;
    UA_Client_getState(client, &ss, NULL, NULL);
    if(!ar->shutdown && ss == UA_SECURECHANNELSTATE_OPEN) {
        UA_RegisterServerRequest request;
        UA_RegisterServerRequest_init(&request);
        setupRegisterRequest(ar, &request.requestHeader, &request.server);
        UA_StatusCode res =
            __UA_Client_AsyncService(client, &request,
                                     &UA_TYPES[UA_TYPES_REGISTERSERVERREQUEST],
                                     registerAsyncResponse,
                                     &UA_TYPES[UA_TYPES_REGISTERSERVERRESPONSE], ar, NULL);
        if(res != UA_STATUSCODE_GOOD) {
            UA_LOG_ERROR((const UA_Logger *)&sc->logging, UA_LOGCATEGORY_CLIENT,
                         "RegisterServer failed with statuscode %s",
                         UA_StatusCode_name(res));
            goto done;
        }
    }

    return;

 done:
    /* Close the client connection, will be cleaned up in the client state
     * callback when closing is complete */
    ar->shutdown = true;
    UA_Client_disconnectSecureChannelAsync(ar->client);
}

static void
discoveryClientStateCallback(UA_Client *client,
                             UA_SecureChannelState channelState,
                             UA_SessionState sessionState,
                             UA_StatusCode connectStatus) {
    asyncRegisterRequest *ar = (asyncRegisterRequest*)
        UA_Client_getContext(client);
    UA_ServerConfig *sc = &ar->dm->sc.server->config;

    /* Connection failed */
    if(connectStatus != UA_STATUSCODE_GOOD) {
        if(connectStatus != UA_STATUSCODE_BADCONNECTIONCLOSED) {
            UA_LOG_ERROR(sc->logging, UA_LOGCATEGORY_SERVER,
                         "Could not connect to the Discovery server with error %s",
                         UA_StatusCode_name(connectStatus));
        }

        /* Connection fully closed */
        if(channelState == UA_SECURECHANNELSTATE_CLOSED) {
            if(!ar->connectSuccess || ar->shutdown) {
                asyncRegisterRequest_clearAsync(ar); /* Clean up */
            } else {
                ar->connectSuccess = false;
                __UA_Client_connect(client, true);   /* Reconnect */
            }
        }
        return;
    }

    /* Wait until the SecureChannel is open */
    if(channelState != UA_SECURECHANNELSTATE_OPEN)
        return;

    /* We have at least succeeded to connect */
    ar->connectSuccess = true;

    /* Is this the encrypted SecureChannel already? (We might have to wait for
     * the second connection after the FindServers handshake */
    UA_MessageSecurityMode msm = UA_MESSAGESECURITYMODE_INVALID;
    UA_Client_getConnectionAttribute_scalar(client, UA_QUALIFIEDNAME(0, "securityMode"),
                                            &UA_TYPES[UA_TYPES_MESSAGESECURITYMODE],
                                            &msm);
#ifdef UA_ENABLE_ENCRYPTION 
    if(msm != UA_MESSAGESECURITYMODE_SIGNANDENCRYPT)
        return;
#endif

    const UA_DataType *reqType;
    const UA_DataType *respType;
    UA_RegisterServerRequest reg1;
    UA_RegisterServer2Request reg2;
#ifdef UA_ENABLE_DISCOVERY_MULTICAST
    UA_ExtensionObject mdnsConfig;
#endif
    void *request;

    /* Prepare the request. This does not allocate memory */
    if(ar->register2) {
        UA_RegisterServer2Request_init(&reg2);
        setupRegisterRequest(ar, &reg2.requestHeader, &reg2.server);
        reqType = &UA_TYPES[UA_TYPES_REGISTERSERVER2REQUEST];
        respType = &UA_TYPES[UA_TYPES_REGISTERSERVER2RESPONSE];
        request = &reg2;

#ifdef UA_ENABLE_DISCOVERY_MULTICAST
        /* Set the configuration that is only available for
         * UA_RegisterServer2Request */
        UA_ExtensionObject_setValueNoDelete(&mdnsConfig, &sc->mdnsConfig,
                                            &UA_TYPES[UA_TYPES_MDNSDISCOVERYCONFIGURATION]);
        reg2.discoveryConfigurationSize = 1;
        reg2.discoveryConfiguration = &mdnsConfig;
#endif
    } else {
        UA_RegisterServerRequest_init(&reg1);
        setupRegisterRequest(ar, &reg1.requestHeader, &reg1.server);
        reqType = &UA_TYPES[UA_TYPES_REGISTERSERVERREQUEST];
        respType = &UA_TYPES[UA_TYPES_REGISTERSERVERRESPONSE];
        request = &reg1;
    }

    /* Try to call RegisterServer2 */
    UA_StatusCode res =
        __UA_Client_AsyncService(client, request, reqType, registerAsyncResponse,
                                 respType, ar, NULL);
    if(res != UA_STATUSCODE_GOOD) {
        /* Close the client connection, will be cleaned up in the client state
         * callback when closing is complete */
        UA_Client_disconnectSecureChannelAsync(ar->client);
        UA_LOG_ERROR(sc->logging, UA_LOGCATEGORY_CLIENT,
                     "RegisterServer2 failed with statuscode %s",
                     UA_StatusCode_name(res));
    }
}

static UA_StatusCode
UA_Server_register(UA_Server *server, UA_ClientConfig *cc, UA_Boolean unregister,
                   const UA_String discoveryServerUrl,
                   const UA_String semaphoreFilePath) {
    /* Get the discovery manager */
    UA_DiscoveryManager *dm = (UA_DiscoveryManager*)
        getServerComponentByName(server, UA_STRING("discovery"));
    if(!dm) {
        UA_ClientConfig_clear(cc);
        return UA_STATUSCODE_BADINTERNALERROR;
    }

    /* Check that the discovery manager is running */
    UA_ServerConfig *sc = &server->config;
    if(dm->sc.state != UA_LIFECYCLESTATE_STARTED) {
        UA_LOG_ERROR(sc->logging, UA_LOGCATEGORY_SERVER,
                     "The server must be started for registering");
        UA_ClientConfig_clear(cc);
        return UA_STATUSCODE_BADINTERNALERROR;
    }

    /* Find a free slot for storing the async request information */
    asyncRegisterRequest *ar = NULL;
    for(size_t i = 0; i < UA_MAXREGISTERREQUESTS; i++) {
        if(dm->registerRequests[i].client == NULL) {
            ar = &dm->registerRequests[i];
            break;
        }
    }
    if(!ar) {
        UA_LOG_ERROR(sc->logging, UA_LOGCATEGORY_SERVER,
                     "Too many outstanding register requests. Cannot proceed.");
        UA_ClientConfig_clear(cc);
        return UA_STATUSCODE_BADINTERNALERROR;
    }

    /* Use the EventLoop from the server for the client */
    if(cc->eventLoop && !cc->externalEventLoop)
        cc->eventLoop->free(cc->eventLoop);
    cc->eventLoop = sc->eventLoop;
    cc->externalEventLoop = true;

    /* Set the state callback method and context */
    cc->stateCallback = discoveryClientStateCallback;
    cc->clientContext = ar;

    /* Use encryption by default */
#ifdef UA_ENABLE_ENCRYPTION
    cc->securityMode = UA_MESSAGESECURITYMODE_SIGNANDENCRYPT;
#endif

    /* Open only a SecureChannel */
    cc->noSession = true;

    /* Move the endpoint url */
    UA_String_clear(&cc->endpointUrl);
    UA_String_copy(&discoveryServerUrl, &cc->endpointUrl);

    /* Instantiate the client */
    ar->client = UA_Client_newWithConfig(cc);
    if(!ar->client) {
        UA_ClientConfig_clear(cc);
        return UA_STATUSCODE_BADOUTOFMEMORY;
    }

    /* Zero out the supplied config */
    memset(cc, 0, sizeof(UA_ClientConfig));

    /* Finish setting up the context */
    ar->server = server;
    ar->dm = dm;
    ar->unregister = unregister;
    ar->register2 = true; /* Try register2 first */
    UA_String_copy(&semaphoreFilePath, &ar->semaphoreFilePath);

    /* Connect asynchronously. The register service is called once the
     * connection is open. */
    ar->connectSuccess = false;
    return __UA_Client_connect(ar->client, true);
}

UA_StatusCode
UA_Server_registerDiscovery(UA_Server *server, UA_ClientConfig *cc,
                            const UA_String discoveryServerUrl,
                            const UA_String semaphoreFilePath) {
    UA_LOG_INFO(server->config.logging, UA_LOGCATEGORY_SERVER,
<<<<<<< HEAD
                "Registering at the DiscoveryServer: %S", discoveryServerUrl);
    UA_LOCK(&server->serviceMutex);
=======
                "Registering at the DiscoveryServer: %.*s",
                (int)discoveryServerUrl.length, discoveryServerUrl.data);
    lockServer(server);
>>>>>>> 4f6d0c98
    UA_StatusCode res =
        UA_Server_register(server, cc, false, discoveryServerUrl, semaphoreFilePath);
    unlockServer(server);
    return res;
}

UA_StatusCode
UA_Server_deregisterDiscovery(UA_Server *server, UA_ClientConfig *cc,
                              const UA_String discoveryServerUrl) {
    UA_LOG_INFO(server->config.logging, UA_LOGCATEGORY_SERVER,
<<<<<<< HEAD
                "Deregistering at the DiscoveryServer: %S", discoveryServerUrl);
    UA_LOCK(&server->serviceMutex);
=======
                "Deregistering at the DiscoveryServer: %.*s",
                (int)discoveryServerUrl.length, discoveryServerUrl.data);
    lockServer(server);
>>>>>>> 4f6d0c98
    UA_StatusCode res =
        UA_Server_register(server, cc, true, discoveryServerUrl, UA_STRING_NULL);
    unlockServer(server);
    return res;
}

#endif /* UA_ENABLE_DISCOVERY */<|MERGE_RESOLUTION|>--- conflicted
+++ resolved
@@ -489,14 +489,8 @@
                             const UA_String discoveryServerUrl,
                             const UA_String semaphoreFilePath) {
     UA_LOG_INFO(server->config.logging, UA_LOGCATEGORY_SERVER,
-<<<<<<< HEAD
                 "Registering at the DiscoveryServer: %S", discoveryServerUrl);
-    UA_LOCK(&server->serviceMutex);
-=======
-                "Registering at the DiscoveryServer: %.*s",
-                (int)discoveryServerUrl.length, discoveryServerUrl.data);
     lockServer(server);
->>>>>>> 4f6d0c98
     UA_StatusCode res =
         UA_Server_register(server, cc, false, discoveryServerUrl, semaphoreFilePath);
     unlockServer(server);
@@ -507,14 +501,8 @@
 UA_Server_deregisterDiscovery(UA_Server *server, UA_ClientConfig *cc,
                               const UA_String discoveryServerUrl) {
     UA_LOG_INFO(server->config.logging, UA_LOGCATEGORY_SERVER,
-<<<<<<< HEAD
                 "Deregistering at the DiscoveryServer: %S", discoveryServerUrl);
-    UA_LOCK(&server->serviceMutex);
-=======
-                "Deregistering at the DiscoveryServer: %.*s",
-                (int)discoveryServerUrl.length, discoveryServerUrl.data);
     lockServer(server);
->>>>>>> 4f6d0c98
     UA_StatusCode res =
         UA_Server_register(server, cc, true, discoveryServerUrl, UA_STRING_NULL);
     unlockServer(server);
