/* This Source Code Form is subject to the terms of the Mozilla Public
 * License, v. 2.0. If a copy of the MPL was not distributed with this
 * file, You can obtain one at http://mozilla.org/MPL/2.0/.
 *
 *    Copyright 2015-2020 (c) Fraunhofer IOSB (Author: Julius Pfrommer)
 *    Copyright 2015-2016 (c) Sten Grüner
 *    Copyright 2015-2016 (c) Chris Iatrou
 *    Copyright 2015 (c) hfaham
 *    Copyright 2015-2017 (c) Florian Palm
 *    Copyright 2017-2018 (c) Thomas Stalder, Blue Time Concept SA
 *    Copyright 2015 (c) Holger Jeromin
 *    Copyright 2015 (c) Oleksiy Vasylyev
 *    Copyright 2016 (c) TorbenD
 *    Copyright 2017 (c) Stefan Profanter, fortiss GmbH
 *    Copyright 2016 (c) Lykurg
 *    Copyright 2017 (c) Mark Giraud, Fraunhofer IOSB
 *    Copyright 2018 (c) Kalycito Infotech Private Limited
 *    Copyright 2020 (c) Christian von Arnim, ISW University of Stuttgart
 *    Copyright 2021 (c) Fraunhofer IOSB (Author: Jan Hermes)
 *    Copyright 2022 (c) Linutronix GmbH (Author: Muddasir Shakil)
 */

#include <open62541/transport_generated.h>

#include "ua_client_internal.h"
#include "../ua_types_encoding_binary.h"

static void
clientHouseKeeping(UA_Client *client, void *_);

/********************/
/* Client Lifecycle */
/********************/

UA_StatusCode
UA_ClientConfig_copy(UA_ClientConfig const *src, UA_ClientConfig *dst){
    UA_StatusCode retval = UA_STATUSCODE_GOOD;

    retval = UA_ApplicationDescription_copy(&src->clientDescription, &dst->clientDescription);
    if(retval != UA_STATUSCODE_GOOD)
        goto cleanup;

    retval = UA_ExtensionObject_copy(&src->userIdentityToken, &dst->userIdentityToken);
    if(retval != UA_STATUSCODE_GOOD)
        goto cleanup;

    retval = UA_String_copy(&src->securityPolicyUri, &dst->securityPolicyUri);
    if(retval != UA_STATUSCODE_GOOD)
        goto cleanup;

    retval = UA_EndpointDescription_copy(&src->endpoint, &dst->endpoint);
    if(retval != UA_STATUSCODE_GOOD)
        goto cleanup;

    retval = UA_UserTokenPolicy_copy(&src->userTokenPolicy, &dst->userTokenPolicy);
    if(retval != UA_STATUSCODE_GOOD)
        goto cleanup;

    retval = UA_Array_copy(src->sessionLocaleIds, src->sessionLocaleIdsSize,
                           (void **)&dst->sessionLocaleIds, &UA_TYPES[UA_TYPES_LOCALEID]);
    if(retval != UA_STATUSCODE_GOOD)
        goto cleanup;

    dst->sessionLocaleIdsSize = src->sessionLocaleIdsSize;
    dst->connectivityCheckInterval = src->connectivityCheckInterval;
    dst->certificateVerification = src->certificateVerification;
    dst->clientContext = src->clientContext;
    dst->customDataTypes = src->customDataTypes;
    dst->eventLoop = src->eventLoop;
    dst->externalEventLoop = src->externalEventLoop;
    dst->inactivityCallback = src->inactivityCallback;
    dst->localConnectionConfig = src->localConnectionConfig;
    dst->logging = src->logging;
    if(src->certificateVerification.logging == NULL)
        dst->certificateVerification.logging = dst->logging;
#ifdef UA_ENABLE_SUBSCRIPTIONS
    dst->outStandingPublishRequests = src->outStandingPublishRequests;
#endif
    dst->requestedSessionTimeout = src->requestedSessionTimeout;
    dst->secureChannelLifeTime = src->secureChannelLifeTime;
    dst->securityMode = src->securityMode;
    dst->stateCallback = src->stateCallback;
#ifdef UA_ENABLE_SUBSCRIPTIONS
    dst->subscriptionInactivityCallback = src->subscriptionInactivityCallback;
#endif
    dst->timeout = src->timeout;
    dst->userTokenPolicy = src->userTokenPolicy;
    dst->securityPolicies = src->securityPolicies;
    dst->securityPoliciesSize = src->securityPoliciesSize;
    dst->authSecurityPolicies = src->authSecurityPolicies;
    dst->authSecurityPoliciesSize = src->authSecurityPoliciesSize;

cleanup:
    if(retval != UA_STATUSCODE_GOOD) {
        /* _clear will free the plugins in dst that are a shallow copy from src. */
        dst->authSecurityPolicies = NULL;
        dst->certificateVerification.context = NULL;
        dst->eventLoop = NULL;
        dst->logging = NULL;
        dst->securityPolicies = NULL;
        UA_ClientConfig_clear(dst);
    }
    return retval;
}

UA_Client *
UA_Client_newWithConfig(const UA_ClientConfig *config) {
    if(!config)
        return NULL;
    UA_Client *client = (UA_Client*)UA_malloc(sizeof(UA_Client));
    if(!client)
        return NULL;
    memset(client, 0, sizeof(UA_Client));
    client->config = *config;

    UA_SecureChannel_init(&client->channel);
    client->channel.config = client->config.localConnectionConfig;
    client->connectStatus = UA_STATUSCODE_GOOD;

#if UA_MULTITHREADING >= 100
    UA_LOCK_INIT(&client->clientMutex);
#endif

    /* Initialize the namespace mapping */
    size_t initialNs = 2 + config->namespacesSize;
    client->namespaces = (UA_String*)UA_calloc(initialNs, sizeof(UA_String));
    if(!client->namespaces)
        goto error;
    client->namespacesSize = initialNs;
    client->namespaces[0] = UA_STRING_ALLOC("http://opcfoundation.org/UA/");
    client->namespaces[1] = UA_STRING_NULL; /* Gets set when we connect to the server */
    UA_StatusCode res = UA_STATUSCODE_GOOD;
    for(size_t i = 0; i < config->namespacesSize; i++) {
        res |= UA_String_copy(&client->namespaces[i+2], &config->namespaces[i]);
    }
    if(res != UA_STATUSCODE_GOOD)
        goto error;

    return client;

error:
    memset(&client->config, 0, sizeof(UA_ClientConfig));
    UA_Client_delete(client);
    return NULL;
}

void
UA_ClientConfig_clear(UA_ClientConfig *config) {
    UA_ApplicationDescription_clear(&config->clientDescription);
    UA_String_clear(&config->endpointUrl);
    UA_ExtensionObject_clear(&config->userIdentityToken);

    /* Delete the SecurityPolicies for Authentication */
    if(config->authSecurityPolicies != 0) {
        for(size_t i = 0; i < config->authSecurityPoliciesSize; i++)
            config->authSecurityPolicies[i].clear(&config->authSecurityPolicies[i]);
        UA_free(config->authSecurityPolicies);
        config->authSecurityPolicies = 0;
    }
    UA_String_clear(&config->securityPolicyUri);
    UA_String_clear(&config->authSecurityPolicyUri);

    UA_EndpointDescription_clear(&config->endpoint);
    UA_UserTokenPolicy_clear(&config->userTokenPolicy);

    UA_String_clear(&config->applicationUri);

    if(config->certificateVerification.clear)
        config->certificateVerification.clear(&config->certificateVerification);

    /* Delete the SecurityPolicies */
    if(config->securityPolicies != 0) {
        for(size_t i = 0; i < config->securityPoliciesSize; i++)
            config->securityPolicies[i].clear(&config->securityPolicies[i]);
        UA_free(config->securityPolicies);
        config->securityPolicies = 0;
    }

    /* Stop and delete the EventLoop */
    UA_EventLoop *el = config->eventLoop;
    if(el && !config->externalEventLoop) {
        if(el->state != UA_EVENTLOOPSTATE_FRESH &&
           el->state != UA_EVENTLOOPSTATE_STOPPED) {
            el->stop(el);
            while(el->state != UA_EVENTLOOPSTATE_STOPPED) {
                el->run(el, 100);
            }
        }
        el->free(el);
        config->eventLoop = NULL;
    }

    /* Logging */
    if(config->logging != NULL && config->logging->clear != NULL)
        config->logging->clear(config->logging);
    config->logging = NULL;

    UA_String_clear(&config->sessionName);
    if(config->sessionLocaleIdsSize > 0 && config->sessionLocaleIds) {
        UA_Array_delete(config->sessionLocaleIds,
                        config->sessionLocaleIdsSize, &UA_TYPES[UA_TYPES_LOCALEID]);
    }
    config->sessionLocaleIds = NULL;
    config->sessionLocaleIdsSize = 0;

    /* Custom Data Types */
    UA_cleanupDataTypeWithCustom(config->customDataTypes);

#ifdef UA_ENABLE_ENCRYPTION
    config->privateKeyPasswordCallback = NULL;
#endif
}

void
UA_ClientConfig_delete(UA_ClientConfig *config){
    UA_assert(config != NULL);
    UA_ClientConfig_clear(config);
    UA_free(config);
}

static void
UA_Client_clear(UA_Client *client) {
    /* Prevent new async service calls in UA_Client_AsyncService_removeAll */
    UA_SessionState oldState = client->sessionState;
    client->sessionState = UA_SESSIONSTATE_CLOSING;

    /* Delete the async service calls with BADHSUTDOWN */
    __Client_AsyncService_removeAll(client, UA_STATUSCODE_BADSHUTDOWN);

    /* Reset to the old state to properly close the session */
    client->sessionState = oldState;

    UA_Client_disconnect(client);
    UA_String_clear(&client->discoveryUrl);
    UA_EndpointDescription_clear(&client->endpoint);

    UA_ByteString_clear(&client->serverSessionNonce);
    UA_ByteString_clear(&client->clientSessionNonce);

    /* Delete the subscriptions */
#ifdef UA_ENABLE_SUBSCRIPTIONS
    __Client_Subscriptions_clear(client);
#endif

    /* Remove the internal regular callback */
    UA_Client_removeCallback(client, client->houseKeepingCallbackId);
    client->houseKeepingCallbackId = 0;

    /* Clean up the SecureChannel */
    UA_SecureChannel_clear(&client->channel);

    /* Free the namespace mapping */
    UA_Array_delete(client->namespaces, client->namespacesSize,
                    &UA_TYPES[UA_TYPES_STRING]);
    client->namespaces = NULL;
    client->namespacesSize = 0;

#if UA_MULTITHREADING >= 100
    UA_LOCK_DESTROY(&client->clientMutex);
#endif
}

void
UA_Client_delete(UA_Client* client) {
    UA_Client_disconnect(client);
    UA_Client_clear(client);
    UA_ClientConfig_clear(&client->config);
    UA_free(client);
}

void
UA_Client_getState(UA_Client *client, UA_SecureChannelState *channelState,
                   UA_SessionState *sessionState, UA_StatusCode *connectStatus) {
    lockClient(client);
    if(channelState)
        *channelState = client->channel.state;
    if(sessionState)
        *sessionState = client->sessionState;
    if(connectStatus)
        *connectStatus = client->connectStatus;
    unlockClient(client);
}

UA_ClientConfig *
UA_Client_getConfig(UA_Client *client) {
    if(!client)
        return NULL;
    return &client->config;
}

#if UA_LOGLEVEL <= 300
static const char *channelStateTexts[14] = {
    "Fresh", "ReverseListening", "Connecting", "Connected", "ReverseConnected", "RHESent", "HELSent", "HELReceived", "ACKSent",
    "AckReceived", "OPNSent", "Open", "Closing", "Closed"};
static const char *sessionStateTexts[6] =
    {"Closed", "CreateRequested", "Created",
     "ActivateRequested", "Activated", "Closing"};
#endif

void
notifyClientState(UA_Client *client) {
    UA_LOCK_ASSERT(&client->clientMutex);

    if(client->connectStatus == client->oldConnectStatus &&
       client->channel.state == client->oldChannelState &&
       client->sessionState == client->oldSessionState)
        return;

#if UA_LOGLEVEL <= 300
    UA_Boolean info = (client->connectStatus != UA_STATUSCODE_GOOD);
    if(client->oldChannelState != client->channel.state)
        info |= (client->channel.state == UA_SECURECHANNELSTATE_OPEN ||
                 client->channel.state == UA_SECURECHANNELSTATE_CLOSED);
    if(client->oldSessionState != client->sessionState)
        info |= (client->sessionState == UA_SESSIONSTATE_CREATED ||
                 client->sessionState == UA_SESSIONSTATE_ACTIVATED ||
                 client->sessionState == UA_SESSIONSTATE_CLOSED);

    const char *channelStateText = channelStateTexts[client->channel.state];
    const char *sessionStateText = sessionStateTexts[client->sessionState];
    const char *connectStatusText = UA_StatusCode_name(client->connectStatus);

    if(info)
        UA_LOG_INFO(client->config.logging, UA_LOGCATEGORY_CLIENT,
                    "Client Status: ChannelState: %s, SessionState: %s, ConnectStatus: %s",
                    channelStateText, sessionStateText, connectStatusText);
    else
        UA_LOG_DEBUG(client->config.logging, UA_LOGCATEGORY_CLIENT,
                     "Client Status: ChannelState: %s, SessionState: %s, ConnectStatus: %s",
                     channelStateText, sessionStateText, connectStatusText);
#endif

    client->oldConnectStatus = client->connectStatus;
    client->oldChannelState = client->channel.state;
    client->oldSessionState = client->sessionState;

    if(client->config.stateCallback)
        client->config.stateCallback(client, client->channel.state,
                                     client->sessionState, client->connectStatus);
}

/****************/
/* Raw Services */
/****************/

/* For both synchronous and asynchronous service calls */
static UA_StatusCode
sendRequest(UA_Client *client, const void *request,
            const UA_DataType *requestType, UA_UInt32 *requestId) {
    UA_LOCK_ASSERT(&client->clientMutex);

    /* Renew SecureChannel if necessary */
    __Client_renewSecureChannel(client);
    if(client->connectStatus != UA_STATUSCODE_GOOD)
        return client->connectStatus;

    UA_EventLoop *el = client->config.eventLoop;

    /* Adjusting the request header. The const attribute is violated, but we
     * reset to the original state before returning. Use the AuthenticationToken
     * only once the session is active (or to activate / close it). */
    UA_RequestHeader *rr = (UA_RequestHeader*)(uintptr_t)request;
    UA_NodeId oldToken = rr->authenticationToken; /* Put back in place later */

    if(client->sessionState == UA_SESSIONSTATE_ACTIVATED ||
       requestType == &UA_TYPES[UA_TYPES_ACTIVATESESSIONREQUEST] ||
       requestType == &UA_TYPES[UA_TYPES_CLOSESESSIONREQUEST])
        rr->authenticationToken = client->authenticationToken;
    rr->timestamp = el->dateTime_now(el);

    /* Create a unique handle >100,000 if not manually defined. The handle is
     * not necessarily unique when manually defined and used to cancel async
     * service requests. */
    if(rr->requestHandle == 0) {
        if(UA_UNLIKELY(client->requestHandle < 100000))
            client->requestHandle = 100000;
        rr->requestHandle = ++client->requestHandle;
    }

    /* Set the timeout hint if not manually defined */
    if(rr->timeoutHint == 0)
        rr->timeoutHint = client->config.timeout;

    /* Generate the request id */
    UA_UInt32 rqId = ++client->requestId;

#ifdef UA_ENABLE_TYPEDESCRIPTION
    UA_LOG_DEBUG_CHANNEL(client->config.logging, &client->channel,
                         "Sending request with RequestId %u of type %s",
                         (unsigned)rqId, requestType->typeName);
#else
    UA_LOG_DEBUG_CHANNEL(client->config.logging, &client->channel,
                         "Sending request with RequestId %u of type %" PRIu32,
                         (unsigned)rqId, requestType->binaryEncodingId.identifier.numeric);
#endif

    /* Send the message */
    UA_StatusCode retval =
        UA_SecureChannel_sendSymmetricMessage(&client->channel, rqId,
                                              UA_MESSAGETYPE_MSG, rr, requestType);

    rr->authenticationToken = oldToken; /* Set back to the original token */

    /* Sending failed. The SecureChannel cannot recover from that. Call
     * closeSecureChannel to a) close from our end and b) set the session to
     * non-activated. */
    if(retval != UA_STATUSCODE_GOOD)
        closeSecureChannel(client);

    /* Return the request id */
    *requestId = rqId;
    return retval;
}

static const UA_NodeId
serviceFaultId = {0, UA_NODEIDTYPE_NUMERIC, {UA_NS0ID_SERVICEFAULT_ENCODING_DEFAULTBINARY}};

/* Look for the async callback in the linked list, execute and delete it */
static UA_StatusCode
processMSGResponse(UA_Client *client, UA_UInt32 requestId,
                   const UA_ByteString *msg) {
    /* Find the callback */
    AsyncServiceCall *ac;
    LIST_FOREACH(ac, &client->asyncServiceCalls, pointers) {
        if(ac->requestId == requestId)
            break;
    }

    /* Part 6, 6.7.6: After the security validation is complete the receiver
     * shall verify the RequestId and the SequenceNumber. If these checks fail a
     * Bad_SecurityChecksFailed error is reported. The RequestId only needs to
     * be verified by the Client since only the Client knows if it is valid or
     * not.*/
    if(!ac) {
        UA_LOG_WARNING(client->config.logging, UA_LOGCATEGORY_CLIENT,
                       "Request with unknown RequestId %u", requestId);
        return UA_STATUSCODE_BADSECURITYCHECKSFAILED;
    }

    UA_Response asyncResponse;
    UA_Response *response = (ac->syncResponse) ? ac->syncResponse : &asyncResponse;
    const UA_DataType *responseType = ac->responseType;

    /* Dequeue ac. We might disconnect the client (remove all ac) in the callback. */
    LIST_REMOVE(ac, pointers);

    /* Decode the response type */
    size_t offset = 0;
    UA_NodeId responseTypeId;
    UA_StatusCode retval = UA_NodeId_decodeBinary(msg, &offset, &responseTypeId);
    if(retval != UA_STATUSCODE_GOOD)
        goto process;

    /* Verify the type of the response */
    if(!UA_NodeId_equal(&responseTypeId, &ac->responseType->binaryEncodingId)) {
        /* Initialize before switching the responseType to ServiceFault.
         * Otherwise the decoding will leave fields from the original response
         * type uninitialized. */
        UA_init(response, ac->responseType);
        if(UA_NodeId_equal(&responseTypeId, &serviceFaultId)) {
            /* Decode as a ServiceFault, i.e. only the response header */
            UA_LOG_INFO(client->config.logging, UA_LOGCATEGORY_CLIENT,
                        "Received a ServiceFault response");
            responseType = &UA_TYPES[UA_TYPES_SERVICEFAULT];
        } else {
            UA_LOG_ERROR(client->config.logging, UA_LOGCATEGORY_CLIENT,
                         "Service response type does not match");
            retval = UA_STATUSCODE_BADCOMMUNICATIONERROR;
            goto process; /* Do not decode */
        }
    }

    /* Decode the response */
#ifdef UA_ENABLE_TYPEDESCRIPTION
    UA_LOG_DEBUG(client->config.logging, UA_LOGCATEGORY_CLIENT,
                 "Decode a message of type %s", responseType->typeName);
#else
    UA_LOG_DEBUG(client->config.logging, UA_LOGCATEGORY_CLIENT,
                 "Decode a message of type %" PRIu32,
                 responseTypeId.identifier.numeric);
#endif

    UA_DecodeBinaryOptions opt;
    memset(&opt, 0, sizeof(UA_DecodeBinaryOptions));
    opt.customTypes = client->config.customDataTypes;
    retval = UA_decodeBinaryInternal(msg, &offset, response, responseType, &opt);

 process:
    /* Process the received MSG response */
    if(retval != UA_STATUSCODE_GOOD) {
        UA_LOG_WARNING(client->config.logging, UA_LOGCATEGORY_CLIENT,
                       "Could not decode the response with RequestId %u with status %s",
                       (unsigned)requestId, UA_StatusCode_name(retval));
        response->responseHeader.serviceResult = retval;
    }

    /* The Session closed. The current response is processed with the return code.
     * The next request first recreates a session. */
    if(responseType != &UA_TYPES[UA_TYPES_ACTIVATESESSIONRESPONSE] &&
       (response->responseHeader.serviceResult == UA_STATUSCODE_BADSESSIONIDINVALID ||
        response->responseHeader.serviceResult == UA_STATUSCODE_BADSESSIONCLOSED)) {
        /* Clean up the session information and reset the state */
        cleanupSession(client);

        if(client->config.noNewSession) {
            /* Configuration option to not create a new Session. Disconnect the
             * client. */
            client->connectStatus = response->responseHeader.serviceResult;
            UA_LOG_ERROR(client->config.logging, UA_LOGCATEGORY_CLIENT,
                         "Session cannot be activated with StatusCode %s. "
                         "The client is configured not to create a new Session.",
                         UA_StatusCode_name(client->connectStatus));
            closeSecureChannel(client);
        } else {
            UA_LOG_WARNING(client->config.logging, UA_LOGCATEGORY_CLIENT,
                           "Session no longer valid. A new Session is created for the next "
                           "Service request but we do not re-send the current request.");
        }
    }

    /* Call the async callback. This is the only thread with access to ac. So we
     * can just unlock for the callback into userland. */
    if(ac->callback)
        ac->callback(client, ac->userdata, requestId, response);

    /* Clean up */
    UA_NodeId_clear(&responseTypeId);
    if(!ac->syncResponse) {
        UA_clear(response, ac->responseType);
        UA_free(ac);
    } else {
        /* Return a special status code after processing a synchronous message.
         * This makes the client return control immediately. */
        ac->syncResponse = NULL; /* Indicate that response was received */
        if(retval == UA_STATUSCODE_GOOD)
            retval = UA_STATUSCODE_GOODCOMPLETESASYNCHRONOUSLY;
    }
    return retval;
}

UA_StatusCode
processServiceResponse(UA_Client *client, UA_SecureChannel *channel,
                       UA_MessageType messageType, UA_UInt32 requestId,
                       UA_ByteString *message) {
    if(!UA_SecureChannel_isConnected(channel)) {
        if(messageType == UA_MESSAGETYPE_MSG) {
            UA_LOG_DEBUG_CHANNEL(client->config.logging, channel, "Discard MSG message "
                                 "with RequestId %u as the SecureChannel is not connected",
                                 requestId);
        } else {
            UA_LOG_DEBUG_CHANNEL(client->config.logging, channel, "Discard message "
                                 "as the SecureChannel is not connected");
        }
        return UA_STATUSCODE_BADCONNECTIONCLOSED;
    }

    switch(messageType) {
    case UA_MESSAGETYPE_RHE:
        UA_LOG_DEBUG_CHANNEL(client->config.logging, channel, "Process RHE message");
        processRHEMessage(client, message);
        return UA_STATUSCODE_GOOD;
    case UA_MESSAGETYPE_ACK:
        UA_LOG_DEBUG_CHANNEL(client->config.logging, channel, "Process ACK message");
        processACKResponse(client, message);
        return UA_STATUSCODE_GOOD;
    case UA_MESSAGETYPE_OPN:
        UA_LOG_DEBUG_CHANNEL(client->config.logging, channel, "Process OPN message");
        processOPNResponse(client, message);
        return UA_STATUSCODE_GOOD;
    case UA_MESSAGETYPE_ERR:
        UA_LOG_DEBUG_CHANNEL(client->config.logging, channel, "Process ERR message");
        processERRResponse(client, message);
        return UA_STATUSCODE_GOOD;
    case UA_MESSAGETYPE_MSG:
        UA_LOG_DEBUG_CHANNEL(client->config.logging, channel, "Process MSG message "
                             "with RequestId %u", requestId);
        return processMSGResponse(client, requestId, message);
    default:
        UA_LOG_TRACE_CHANNEL(client->config.logging, channel,
                             "Invalid message type");
        channel->state = UA_SECURECHANNELSTATE_CLOSING;
        return UA_STATUSCODE_BADTCPMESSAGETYPEINVALID;
    }
}

void
__Client_Service(UA_Client *client, const void *request,
                 const UA_DataType *requestType, void *response,
                 const UA_DataType *responseType) {
    UA_ResponseHeader *respHeader = (UA_ResponseHeader*)response;

    /* Initialize. Response is valied in case of aborting. */
    UA_init(response, responseType);

    /* Verify that the EventLoop is running */
    UA_EventLoop *el = client->config.eventLoop;
    if(!el || el->state != UA_EVENTLOOPSTATE_STARTED) {
        respHeader->serviceResult = UA_STATUSCODE_BADINTERNALERROR;
        return;
    }

    /* Check that the SecureChannel is open and also a Session active (if we
     * want a Session). Otherwise reopen. */
    if(!isFullyConnected(client)) {
        UA_LOG_INFO(client->config.logging, UA_LOGCATEGORY_CLIENT,
                    "Re-establish the connection for the synchronous service call");
        connectSync(client);
        if(client->connectStatus != UA_STATUSCODE_GOOD) {
            respHeader->serviceResult = client->connectStatus;
            return;
        }
    }

    /* Store the channelId to detect if the channel was changed by a
     * reconnection within the EventLoop run method. */
    UA_UInt32 channelId = client->channel.securityToken.channelId;

    /* Send the request */
    UA_UInt32 requestId = 0;
    UA_StatusCode retval = sendRequest(client, request, requestType, &requestId);
    if(retval != UA_STATUSCODE_GOOD) {
        /* If sending failed, the status is set to closing. The SecureChannel is
         * the actually closed in the next iteration of the EventLoop. */
        UA_assert(client->channel.state == UA_SECURECHANNELSTATE_CLOSING ||
                  client->channel.state == UA_SECURECHANNELSTATE_CLOSED);
        UA_LOG_WARNING(client->config.logging, UA_LOGCATEGORY_CLIENT,
                       "Sending the request failed with status %s",
                       UA_StatusCode_name(retval));
        notifyClientState(client);
        respHeader->serviceResult = retval;
        return;
    }

    /* Temporarily insert an AsyncServiceCall */
    const UA_RequestHeader *rh = (const UA_RequestHeader*)request;
    AsyncServiceCall ac;
    ac.callback = NULL;
    ac.userdata = NULL;
    ac.responseType = responseType;
    ac.syncResponse = (UA_Response*)response;
    ac.requestId = requestId;
    ac.start = el->dateTime_nowMonotonic(el); /* Start timeout after sending */
    ac.timeout = rh->timeoutHint;
    ac.requestHandle = rh->requestHandle;
    if(ac.timeout == 0)
        ac.timeout = UA_UINT32_MAX; /* 0 -> unlimited */

    LIST_INSERT_HEAD(&client->asyncServiceCalls, &ac, pointers);

    /* Time until which the request has to be answered */
    UA_DateTime maxDate = ac.start + ((UA_DateTime)ac.timeout * UA_DATETIME_MSEC);

    /* Run the EventLoop until the request was processed, the request has timed
     * out or the client connection fails */
    UA_UInt32 timeout_remaining = ac.timeout;
    while(true) {
        /* Unlock before dropping into the EventLoop. The client lock is
         * re-taken in the network callback if an event occurs. */
        retval = el->run(el, timeout_remaining);

        /* Was the response received? In that case we can directly return. The
         * ac was already removed from the internal linked list. */
        if(ac.syncResponse == NULL)
            return;

        /* Check the status. Do not try to resend if the connection breaks.
         * Leave this to the application-level user. For example, we do not want
         * to call a method twice is the connection broke after sending the
         * request. */
        if(retval != UA_STATUSCODE_GOOD)
            break;

        /* The connection was lost */
        retval = client->connectStatus;
        if(retval != UA_STATUSCODE_GOOD)
            break;

        /* The channel is no longer the same or was closed */
        if(channelId != client->channel.securityToken.channelId) {
            retval = UA_STATUSCODE_BADSECURECHANNELCLOSED;
            break;
        }

        /* Update the remaining timeout or break */
        UA_DateTime now = ac.start = el->dateTime_nowMonotonic(el);
        if(now > maxDate) {
            retval = UA_STATUSCODE_BADTIMEOUT;
            break;
        }
        timeout_remaining = (UA_UInt32)((maxDate - now) / UA_DATETIME_MSEC);
    }

    /* Detach from the internal async service list */
    LIST_REMOVE(&ac, pointers);

    /* Return the status code */
    respHeader->serviceResult = retval;
}

void
__UA_Client_Service(UA_Client *client, const void *request,
                    const UA_DataType *requestType, void *response,
                    const UA_DataType *responseType) {
    lockClient(client);
    __Client_Service(client, request, requestType, response, responseType);
    unlockClient(client);
}

/***********************************/
/* Handling of Async Service Calls */
/***********************************/

static void
__Client_AsyncService_cancel(UA_Client *client, AsyncServiceCall *ac,
                             UA_StatusCode statusCode) {
    /* Set the status for the synchronous service call. Don't free the ac. */
    if(ac->syncResponse) {
        ac->syncResponse->responseHeader.serviceResult = statusCode;
        ac->syncResponse = NULL; /* Indicate the async service call was processed */
        return;
    }

    if(ac->callback) {
        /* Create an empty response with the statuscode and call the callback */
        UA_Response response;
        UA_init(&response, ac->responseType);
        response.responseHeader.serviceResult = statusCode;
        ac->callback(client, ac->userdata, ac->requestId, &response);

        /* Clean up the response. The user callback might move data into it. For
         * whatever reasons. */
        UA_clear(&response, ac->responseType);
    }

    UA_free(ac);
}

void
__Client_AsyncService_removeAll(UA_Client *client, UA_StatusCode statusCode) {
    /* Make this function reentrant. One of the async callbacks could indirectly
     * operate on the list. Moving all elements to a local list before iterating
     * that. */
    UA_AsyncServiceList asyncServiceCalls = client->asyncServiceCalls;
    LIST_INIT(&client->asyncServiceCalls);
    if(asyncServiceCalls.lh_first)
        asyncServiceCalls.lh_first->pointers.le_prev = &asyncServiceCalls.lh_first;

    /* Cancel and remove the elements from the local list */
    AsyncServiceCall *ac, *ac_tmp;
    LIST_FOREACH_SAFE(ac, &asyncServiceCalls, pointers, ac_tmp) {
        LIST_REMOVE(ac, pointers);
        __Client_AsyncService_cancel(client, ac, statusCode);
    }
}

UA_StatusCode
UA_Client_modifyAsyncCallback(UA_Client *client, UA_UInt32 requestId,
                              void *userdata, UA_ClientAsyncServiceCallback callback) {
    lockClient(client);
    AsyncServiceCall *ac;
    UA_StatusCode res = UA_STATUSCODE_BADNOTFOUND;
    LIST_FOREACH(ac, &client->asyncServiceCalls, pointers) {
        if(ac->requestId == requestId) {
            ac->callback = callback;
            ac->userdata = userdata;
            res = UA_STATUSCODE_GOOD;
            break;
        }
    }
    unlockClient(client);
    return res;
}

UA_StatusCode
__Client_AsyncService(UA_Client *client, const void *request,
                      const UA_DataType *requestType,
                      UA_ClientAsyncServiceCallback callback,
                      const UA_DataType *responseType,
                      void *userdata, UA_UInt32 *requestId) {
    UA_LOCK_ASSERT(&client->clientMutex);

    /* Is the SecureChannel connected? */
    if(client->channel.state != UA_SECURECHANNELSTATE_OPEN) {
        UA_LOG_ERROR(client->config.logging, UA_LOGCATEGORY_CLIENT,
                     "SecureChannel must be connected to send request");
        return UA_STATUSCODE_BADSERVERNOTCONNECTED;
    }

    /* Prepare the entry for the linked list */
    AsyncServiceCall *ac = (AsyncServiceCall*)UA_malloc(sizeof(AsyncServiceCall));
    if(!ac)
        return UA_STATUSCODE_BADOUTOFMEMORY;

    /* Call the service and set the requestId */
    UA_StatusCode retval = sendRequest(client, request, requestType, &ac->requestId);
    if(retval != UA_STATUSCODE_GOOD) {
        /* If sending failed, the status is set to closing. The SecureChannel is
         * the actually closed in the next iteration of the EventLoop. */
        UA_assert(client->channel.state == UA_SECURECHANNELSTATE_CLOSING ||
                  client->channel.state == UA_SECURECHANNELSTATE_CLOSED);
        UA_free(ac);
        notifyClientState(client);
        return retval;
    }

    /* Set up the AsyncServiceCall for processing the response */
    UA_EventLoop *el = client->config.eventLoop;
    const UA_RequestHeader *rh = (const UA_RequestHeader*)request;
    ac->callback = callback;
    ac->responseType = responseType;
    ac->userdata = userdata;
    ac->syncResponse = NULL;
    ac->start = el->dateTime_nowMonotonic(el);
    ac->timeout = rh->timeoutHint;
    ac->requestHandle = rh->requestHandle;
    if(ac->timeout == 0)
        ac->timeout = UA_UINT32_MAX; /* 0 -> unlimited */

    LIST_INSERT_HEAD(&client->asyncServiceCalls, ac, pointers);

    /* Return the generated request id */
    if(requestId)
        *requestId = ac->requestId;

    /* Notify the userland if a change happened */
    notifyClientState(client);

    return UA_STATUSCODE_GOOD;
}

UA_StatusCode
__UA_Client_AsyncService(UA_Client *client, const void *request,
                         const UA_DataType *requestType,
                         UA_ClientAsyncServiceCallback callback,
                         const UA_DataType *responseType,
                         void *userdata, UA_UInt32 *requestId) {
    lockClient(client);
    UA_StatusCode res =
        __Client_AsyncService(client, request, requestType, callback, responseType,
                              userdata, requestId);
    unlockClient(client);
    return res;
}

static UA_StatusCode
cancelByRequestHandle(UA_Client *client, UA_UInt32 requestHandle, UA_UInt32 *cancelCount) {
    UA_CancelRequest creq;
    UA_CancelRequest_init(&creq);
    creq.requestHandle = requestHandle;
    UA_CancelResponse cresp;
    UA_CancelResponse_init(&cresp);
    __Client_Service(client, &creq, &UA_TYPES[UA_TYPES_CANCELREQUEST],
                     &cresp, &UA_TYPES[UA_TYPES_CANCELRESPONSE]);
    if(cancelCount)
        *cancelCount = cresp.cancelCount;
    UA_StatusCode res = cresp.responseHeader.serviceResult;
    UA_CancelResponse_clear(&cresp);
    return res;
}

UA_StatusCode
UA_Client_cancelByRequestHandle(UA_Client *client, UA_UInt32 requestHandle,
                                UA_UInt32 *cancelCount) {
    lockClient(client);
    UA_StatusCode res = cancelByRequestHandle(client, requestHandle, cancelCount);
    unlockClient(client);
    return res;
}

UA_StatusCode
UA_Client_cancelByRequestId(UA_Client *client, UA_UInt32 requestId,
                            UA_UInt32 *cancelCount) {
    lockClient(client);
    UA_StatusCode res = UA_STATUSCODE_BADNOTFOUND;
    AsyncServiceCall *ac;
    LIST_FOREACH(ac, &client->asyncServiceCalls, pointers) {
        if(ac->requestId != requestId)
            continue;
        res = cancelByRequestHandle(client, ac->requestHandle, cancelCount);
        break;
    }
    unlockClient(client);
    return res;
}

/*******************/
/* Timed Callbacks */
/*******************/

UA_StatusCode
UA_Client_addTimedCallback(UA_Client *client, UA_ClientCallback callback,
                           void *data, UA_DateTime date, UA_UInt64 *callbackId) {
    if(!client->config.eventLoop)
        return UA_STATUSCODE_BADINTERNALERROR;
    lockClient(client);
    UA_StatusCode res = client->config.eventLoop->
<<<<<<< HEAD
        addTimer(client->config.eventLoop, (UA_Callback)callback,
                 client, data, 0.0, &date, UA_TIMERPOLICY_ONCE, callbackId);
    UA_UNLOCK(&client->clientMutex);
=======
        addTimedCallback(client->config.eventLoop, (UA_Callback)callback,
                         client, data, date, callbackId);
    unlockClient(client);
>>>>>>> 4f6d0c98
    return res;
}

UA_StatusCode
UA_Client_addRepeatedCallback(UA_Client *client, UA_ClientCallback callback,
                              void *data, UA_Double interval_ms, UA_UInt64 *callbackId) {
    if(!client->config.eventLoop)
        return UA_STATUSCODE_BADINTERNALERROR;
    lockClient(client);
    UA_StatusCode res = client->config.eventLoop->
<<<<<<< HEAD
        addTimer(client->config.eventLoop, (UA_Callback)callback, client, data,
                 interval_ms, NULL, UA_TIMERPOLICY_CURRENTTIME, callbackId);
    UA_UNLOCK(&client->clientMutex);
=======
        addCyclicCallback(client->config.eventLoop, (UA_Callback)callback,
                          client, data, interval_ms, NULL,
                          UA_TIMER_HANDLE_CYCLEMISS_WITH_CURRENTTIME, callbackId);
    unlockClient(client);
>>>>>>> 4f6d0c98
    return res;
}

UA_StatusCode
UA_Client_changeRepeatedCallbackInterval(UA_Client *client, UA_UInt64 callbackId,
                                         UA_Double interval_ms) {
    if(!client->config.eventLoop)
        return UA_STATUSCODE_BADINTERNALERROR;
    lockClient(client);
    UA_StatusCode res = client->config.eventLoop->
<<<<<<< HEAD
        modifyTimer(client->config.eventLoop, callbackId, interval_ms,
                    NULL, UA_TIMERPOLICY_CURRENTTIME);
    UA_UNLOCK(&client->clientMutex);
=======
        modifyCyclicCallback(client->config.eventLoop, callbackId, interval_ms,
                             NULL, UA_TIMER_HANDLE_CYCLEMISS_WITH_CURRENTTIME);
    unlockClient(client);
>>>>>>> 4f6d0c98
    return res;
}

void
UA_Client_removeCallback(UA_Client *client, UA_UInt64 callbackId) {
    if(!client->config.eventLoop)
        return;
<<<<<<< HEAD
    UA_LOCK(&client->clientMutex);
    client->config.eventLoop->removeTimer(client->config.eventLoop, callbackId);
    UA_UNLOCK(&client->clientMutex);
=======
    lockClient(client);
    client->config.eventLoop->
        removeCyclicCallback(client->config.eventLoop, callbackId);
    unlockClient(client);
>>>>>>> 4f6d0c98
}

/**********************/
/* Housekeeping Tasks */
/**********************/

static void
asyncServiceTimeoutCheck(UA_Client *client) {
    /* Make this function reentrant. One of the async callbacks could indirectly
     * operate on the list. Moving all elements to a local list before iterating
     * that. */
    UA_EventLoop *el = client->config.eventLoop;
    UA_DateTime now = el->dateTime_nowMonotonic(el);
    UA_AsyncServiceList asyncServiceCalls;
    AsyncServiceCall *ac, *ac_tmp;
    LIST_INIT(&asyncServiceCalls);
    LIST_FOREACH_SAFE(ac, &client->asyncServiceCalls, pointers, ac_tmp) {
        if(!ac->timeout)
           continue;
        if(ac->start + (UA_DateTime)(ac->timeout * UA_DATETIME_MSEC) <= now) {
            LIST_REMOVE(ac, pointers);
            LIST_INSERT_HEAD(&asyncServiceCalls, ac, pointers);
        }
    }

    /* Cancel and remove the elements from the local list */
    LIST_FOREACH_SAFE(ac, &asyncServiceCalls, pointers, ac_tmp) {
        LIST_REMOVE(ac, pointers);
        __Client_AsyncService_cancel(client, ac, UA_STATUSCODE_BADTIMEOUT);
    }
}

static void
backgroundConnectivityCallback(UA_Client *client, void *userdata,
                               UA_UInt32 requestId, const UA_ReadResponse *response) {
    lockClient(client);
    if(response->responseHeader.serviceResult == UA_STATUSCODE_BADTIMEOUT) {
        if(client->config.inactivityCallback)
            client->config.inactivityCallback(client);
    }
    UA_EventLoop *el = client->config.eventLoop;
    client->pendingConnectivityCheck = false;
<<<<<<< HEAD
    client->lastConnectivityCheck = el->dateTime_nowMonotonic(el);
    UA_UNLOCK(&client->clientMutex);
=======
    client->lastConnectivityCheck = UA_DateTime_nowMonotonic();
    unlockClient(client);
>>>>>>> 4f6d0c98
}

static void
__Client_backgroundConnectivity(UA_Client *client) {
    if(!client->config.connectivityCheckInterval)
        return;

    if(client->pendingConnectivityCheck)
        return;

    UA_EventLoop *el = client->config.eventLoop;
    UA_DateTime now = el->dateTime_nowMonotonic(el);
    UA_DateTime nextDate = client->lastConnectivityCheck +
        (UA_DateTime)(client->config.connectivityCheckInterval * UA_DATETIME_MSEC);
    if(now <= nextDate)
        return;

    /* Prepare the request */
    UA_ReadValueId rvid;
    UA_ReadValueId_init(&rvid);
    rvid.attributeId = UA_ATTRIBUTEID_VALUE;
    rvid.nodeId = UA_NS0ID(SERVER_SERVERSTATUS_STATE);
    UA_ReadRequest request;
    UA_ReadRequest_init(&request);
    request.nodesToRead = &rvid;
    request.nodesToReadSize = 1;
    UA_StatusCode retval =
        __Client_AsyncService(client, &request, &UA_TYPES[UA_TYPES_READREQUEST],
                              (UA_ClientAsyncServiceCallback)backgroundConnectivityCallback,
                              &UA_TYPES[UA_TYPES_READRESPONSE], NULL, NULL);
    if(retval == UA_STATUSCODE_GOOD)
        client->pendingConnectivityCheck = true;
}

/* Regular housekeeping activities in the client -- called via a cyclic callback */
static void
clientHouseKeeping(UA_Client *client, void *_) {
    lockClient(client);

    UA_LOG_DEBUG(client->config.logging, UA_LOGCATEGORY_CLIENT,
                 "Internally check the the client state and "
                 "required activities");

    /* Renew Secure Channel */
    __Client_renewSecureChannel(client);

    /* Send read requests from time to time to test the connectivity */
    __Client_backgroundConnectivity(client);

#ifdef UA_ENABLE_SUBSCRIPTIONS
    /* Feed the server PublishRequests for the Subscriptions */
    __Client_Subscriptions_backgroundPublish(client);

    /* Check for inactive Subscriptions */
    __Client_Subscriptions_backgroundPublishInactivityCheck(client);
#endif

    /* Did async services time out? Process callbacks with an error code */
    asyncServiceTimeoutCheck(client);

    /* Log and notify user if the client state has changed */
    notifyClientState(client);

    unlockClient(client);
}

UA_StatusCode
__UA_Client_startup(UA_Client *client) {
    UA_LOCK_ASSERT(&client->clientMutex);

    UA_EventLoop *el = client->config.eventLoop;
    UA_CHECK_ERROR(el != NULL,
                   return UA_STATUSCODE_BADINTERNALERROR,
                   client->config.logging, UA_LOGCATEGORY_CLIENT,
                   "No EventLoop configured");

    /* Set up the repeated timer callback for checking the internal state. Like
     * in the public API UA_Client_addRepeatedCallback, but without locking the
     * mutex again */
    UA_StatusCode rv = UA_STATUSCODE_GOOD;
    if(!client->houseKeepingCallbackId) {
        rv = el->addTimer(el, (UA_Callback)clientHouseKeeping,
                          client, NULL, 1000.0, NULL,
                          UA_TIMERPOLICY_CURRENTTIME,
                          &client->houseKeepingCallbackId);
        UA_CHECK_STATUS(rv, return rv);
    }

    /* Start the EventLoop? */
    if(el->state == UA_EVENTLOOPSTATE_FRESH) {
        rv = el->start(el);
        UA_CHECK_STATUS(rv, return rv);
    }

    return UA_STATUSCODE_GOOD;
}

UA_StatusCode
UA_Client_run_iterate(UA_Client *client, UA_UInt32 timeout) {
    /* Make sure the EventLoop has been started */
    lockClient(client);
    UA_StatusCode rv = __UA_Client_startup(client);
    unlockClient(client);
    UA_CHECK_STATUS(rv, return rv);

    /* All timers and network events are triggered in the EventLoop. Release the
     * client lock before. The callbacks from the EventLoop take the lock
     * again. */
    UA_EventLoop *el = client->config.eventLoop;
    rv = el->run(el, timeout);
    UA_CHECK_STATUS(rv, return rv);
    return client->connectStatus;
}

const UA_DataType *
UA_Client_findDataType(UA_Client *client, const UA_NodeId *typeId) {
    return UA_findDataTypeWithCustom(typeId, client->config.customDataTypes);
}

/*************************/
/* Connection Attributes */
/*************************/

#define UA_CONNECTIONATTRIBUTESSIZE 3
static const UA_QualifiedName connectionAttributes[UA_CONNECTIONATTRIBUTESSIZE] = {
    {0, UA_STRING_STATIC("serverDescription")},
    {0, UA_STRING_STATIC("securityPolicyUri")},
    {0, UA_STRING_STATIC("securityMode")}
};

static UA_StatusCode
getConnectionttribute(UA_Client *client, const UA_QualifiedName key,
                      UA_Variant *outValue, UA_Boolean copy) {
    if(!outValue)
        return UA_STATUSCODE_BADINTERNALERROR;

    UA_Variant localAttr;

    if(UA_QualifiedName_equal(&key, &connectionAttributes[0])) {
        /* ServerDescription */
        UA_Variant_setScalar(&localAttr, &client->endpoint.server,
                             &UA_TYPES[UA_TYPES_APPLICATIONDESCRIPTION]);
    } else if(UA_QualifiedName_equal(&key, &connectionAttributes[1])) {
        /* SecurityPolicyUri */
        const UA_SecurityPolicy *sp = client->channel.securityPolicy;
        if(!sp)
            return UA_STATUSCODE_BADNOTCONNECTED;
        UA_Variant_setScalar(&localAttr, (void*)(uintptr_t)&sp->policyUri,
                             &UA_TYPES[UA_TYPES_STRING]);
    } else if(UA_QualifiedName_equal(&key, &connectionAttributes[2])) {
        /* SecurityMode */
        UA_Variant_setScalar(&localAttr, &client->channel.securityMode,
                             &UA_TYPES[UA_TYPES_MESSAGESECURITYMODE]);
    } else {
        return UA_STATUSCODE_BADINTERNALERROR;
    }

    if(copy)
        return UA_Variant_copy(&localAttr, outValue);

    localAttr.storageType = UA_VARIANT_DATA_NODELETE;
    *outValue = localAttr;
    return UA_STATUSCODE_GOOD;
}

UA_StatusCode
UA_Client_getConnectionAttribute(UA_Client *client, const UA_QualifiedName key,
                                 UA_Variant *outValue) {
    lockClient(client);
    UA_StatusCode res = getConnectionttribute(client, key, outValue, false);
    unlockClient(client);
    return res;
}

UA_StatusCode
UA_Client_getConnectionAttributeCopy(UA_Client *client, const UA_QualifiedName key,
                                     UA_Variant *outValue) {
    lockClient(client);
    UA_StatusCode res = getConnectionttribute(client, key, outValue, true);
    unlockClient(client);
    return res;
}

UA_StatusCode
UA_Client_getConnectionAttribute_scalar(UA_Client *client,
                                        const UA_QualifiedName key,
                                        const UA_DataType *type,
                                        void *outValue) {
    lockClient(client);

    UA_Variant attr;
    UA_StatusCode res = getConnectionttribute(client, key, &attr, false);
    if(res != UA_STATUSCODE_GOOD) {
        unlockClient(client);
        return res;
    }

    if(!UA_Variant_hasScalarType(&attr, type)) {
        unlockClient(client);
        return UA_STATUSCODE_BADNOTFOUND;
    }

    memcpy(outValue, attr.data, type->memSize);

    unlockClient(client);
    return UA_STATUSCODE_GOOD;
}

<<<<<<< HEAD
/* Namespace Mapping */

UA_StatusCode
UA_Client_getNamespaceUri(UA_Client *client, UA_UInt16 index,
                          UA_String *nsUri) {
    UA_LOCK(&client->clientMutex);
    UA_StatusCode res = UA_STATUSCODE_GOOD;
    if(index > client->namespacesSize)
        res = UA_String_copy(&client->namespaces[index], nsUri);
    else
        res = UA_STATUSCODE_BADNOTFOUND;
    UA_UNLOCK(&client->clientMutex);
    return res;
}

UA_StatusCode
UA_Client_getNamespaceIndex(UA_Client *client, const UA_String nsUri,
                            UA_UInt16 *outIndex) {
    UA_LOCK(&client->clientMutex);
    for(size_t i = 0; i < client->namespacesSize; i++) {
        if(UA_String_equal(&nsUri, &client->namespaces[i])) {
            *outIndex = (UA_UInt16)i;
            UA_UNLOCK(&client->clientMutex);
            return UA_STATUSCODE_GOOD;
        }
    }
    UA_UNLOCK(&client->clientMutex);
    return UA_STATUSCODE_BADNOTFOUND;
}

UA_StatusCode
UA_Client_addNamespace(UA_Client *client, const UA_String nsUri,
                       UA_UInt16 *outIndex) {
    UA_StatusCode res = UA_Client_getNamespaceIndex(client, nsUri, outIndex);
    if(res == UA_STATUSCODE_GOOD)
        return res;
    UA_LOCK(&client->clientMutex);
    res = UA_Array_appendCopy((void**)&client->namespaces, &client->namespacesSize,
                              &nsUri, &UA_TYPES[UA_TYPES_STRING]);
    if(res == UA_STATUSCODE_GOOD)
        *outIndex = (UA_UInt16)(client->namespacesSize - 1);
    UA_UNLOCK(&client->clientMutex);
    return res;
=======
void lockClient(UA_Client *client) {
    if(UA_LIKELY(client->config.eventLoop != NULL))
        client->config.eventLoop->lock(client->config.eventLoop);
    UA_LOCK(&client->clientMutex);
}

void unlockClient(UA_Client *client) {
    if(UA_LIKELY(client->config.eventLoop != NULL))
        client->config.eventLoop->unlock(client->config.eventLoop);
    UA_UNLOCK(&client->clientMutex);
>>>>>>> 4f6d0c98
}<|MERGE_RESOLUTION|>--- conflicted
+++ resolved
@@ -894,15 +894,9 @@
         return UA_STATUSCODE_BADINTERNALERROR;
     lockClient(client);
     UA_StatusCode res = client->config.eventLoop->
-<<<<<<< HEAD
         addTimer(client->config.eventLoop, (UA_Callback)callback,
                  client, data, 0.0, &date, UA_TIMERPOLICY_ONCE, callbackId);
-    UA_UNLOCK(&client->clientMutex);
-=======
-        addTimedCallback(client->config.eventLoop, (UA_Callback)callback,
-                         client, data, date, callbackId);
-    unlockClient(client);
->>>>>>> 4f6d0c98
+    unlockClient(client);
     return res;
 }
 
@@ -913,16 +907,9 @@
         return UA_STATUSCODE_BADINTERNALERROR;
     lockClient(client);
     UA_StatusCode res = client->config.eventLoop->
-<<<<<<< HEAD
         addTimer(client->config.eventLoop, (UA_Callback)callback, client, data,
                  interval_ms, NULL, UA_TIMERPOLICY_CURRENTTIME, callbackId);
-    UA_UNLOCK(&client->clientMutex);
-=======
-        addCyclicCallback(client->config.eventLoop, (UA_Callback)callback,
-                          client, data, interval_ms, NULL,
-                          UA_TIMER_HANDLE_CYCLEMISS_WITH_CURRENTTIME, callbackId);
-    unlockClient(client);
->>>>>>> 4f6d0c98
+    unlockClient(client);
     return res;
 }
 
@@ -933,15 +920,9 @@
         return UA_STATUSCODE_BADINTERNALERROR;
     lockClient(client);
     UA_StatusCode res = client->config.eventLoop->
-<<<<<<< HEAD
         modifyTimer(client->config.eventLoop, callbackId, interval_ms,
                     NULL, UA_TIMERPOLICY_CURRENTTIME);
-    UA_UNLOCK(&client->clientMutex);
-=======
-        modifyCyclicCallback(client->config.eventLoop, callbackId, interval_ms,
-                             NULL, UA_TIMER_HANDLE_CYCLEMISS_WITH_CURRENTTIME);
-    unlockClient(client);
->>>>>>> 4f6d0c98
+    unlockClient(client);
     return res;
 }
 
@@ -949,16 +930,9 @@
 UA_Client_removeCallback(UA_Client *client, UA_UInt64 callbackId) {
     if(!client->config.eventLoop)
         return;
-<<<<<<< HEAD
-    UA_LOCK(&client->clientMutex);
+    lockClient(client);
     client->config.eventLoop->removeTimer(client->config.eventLoop, callbackId);
-    UA_UNLOCK(&client->clientMutex);
-=======
-    lockClient(client);
-    client->config.eventLoop->
-        removeCyclicCallback(client->config.eventLoop, callbackId);
-    unlockClient(client);
->>>>>>> 4f6d0c98
+    unlockClient(client);
 }
 
 /**********************/
@@ -1001,13 +975,8 @@
     }
     UA_EventLoop *el = client->config.eventLoop;
     client->pendingConnectivityCheck = false;
-<<<<<<< HEAD
     client->lastConnectivityCheck = el->dateTime_nowMonotonic(el);
-    UA_UNLOCK(&client->clientMutex);
-=======
-    client->lastConnectivityCheck = UA_DateTime_nowMonotonic();
-    unlockClient(client);
->>>>>>> 4f6d0c98
+    unlockClient(client);
 }
 
 static void
@@ -1216,7 +1185,6 @@
     return UA_STATUSCODE_GOOD;
 }
 
-<<<<<<< HEAD
 /* Namespace Mapping */
 
 UA_StatusCode
@@ -1260,7 +1228,8 @@
         *outIndex = (UA_UInt16)(client->namespacesSize - 1);
     UA_UNLOCK(&client->clientMutex);
     return res;
-=======
+}
+
 void lockClient(UA_Client *client) {
     if(UA_LIKELY(client->config.eventLoop != NULL))
         client->config.eventLoop->lock(client->config.eventLoop);
@@ -1271,5 +1240,4 @@
     if(UA_LIKELY(client->config.eventLoop != NULL))
         client->config.eventLoop->unlock(client->config.eventLoop);
     UA_UNLOCK(&client->clientMutex);
->>>>>>> 4f6d0c98
 }