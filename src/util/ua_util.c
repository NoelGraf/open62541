--- conflicted
+++ resolved
@@ -462,14 +462,10 @@
     UA_StatusCode res =
         UA_Array_resize((void**)&map->map, &map->mapSize, map->mapSize - 1,
                           &UA_TYPES[UA_TYPES_KEYVALUEPAIR]);
-<<<<<<< HEAD
     /* Adjust map->mapSize only when UA_Array_resize() failed. On success, the
      * value has already been decremented by UA_Array_resize(). */
     if(res != UA_STATUSCODE_GOOD)
         map->mapSize--;
-=======
-    (void)res;
->>>>>>> 95e68107
     return UA_STATUSCODE_GOOD;
 }
 
