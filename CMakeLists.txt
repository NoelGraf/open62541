cmake_minimum_required(VERSION 3.13)

if(UA_BUILD_FUZZING OR UA_BUILD_OSS_FUZZ OR UA_BUILD_FUZZING_CORPUS)
    project(open62541) # We need to have C++ support configured for fuzzing
else()
    project(open62541 C) # Do not look for a C++ compiler
endif()

# set(CMAKE_VERBOSE_MAKEFILE ON)

string(TOLOWER "${CMAKE_BUILD_TYPE}" BUILD_TYPE_LOWER_CASE)

set(CMAKE_MODULE_PATH "${PROJECT_SOURCE_DIR}/tools/cmake")

find_package(Python3 REQUIRED)
find_package(Git)

include(AssignSourceGroup)
include(GNUInstallDirs)
include(open62541Macros)

#############################
# Compiled binaries folders #
#############################

set(CMAKE_RUNTIME_OUTPUT_DIRECTORY ${CMAKE_BINARY_DIR}/bin)
set(CMAKE_LIBRARY_OUTPUT_DIRECTORY ${CMAKE_BINARY_DIR}/bin)
set(CMAKE_ARCHIVE_OUTPUT_DIRECTORY ${CMAKE_BINARY_DIR}/bin)

###########
# Version #
###########

# The current version information. On the master branch, we take the version
# number from the latest release plus the "-undefined" label. Will be
# overwritten with more detailed information if git is available.
set(OPEN62541_VER_MAJOR 1)
set(OPEN62541_VER_MINOR 4)
set(OPEN62541_VER_PATCH 1)
set(OPEN62541_VER_LABEL "-undefined") # like "-rc1" or "-g4538abcd" or "-g4538abcd-dirty"
set(OPEN62541_VER_COMMIT "unknown-commit")

# Overwrite the version information based on git if available
include(SetGitBasedVersion)
set_open62541_version()

# Examples for the version string are:
# v1.2
# v1.2.3
# v1.2.3-rc1
# v1.2.3-rc1-dirty
# v1.2.3-5-g4538abcd
# v1.2.3-5-g4538abcd-dirty
set(OPEN62541_VERSION "v${OPEN62541_VER_MAJOR}.${OPEN62541_VER_MINOR}.${OPEN62541_VER_PATCH}${OPEN62541_VER_LABEL}")
MESSAGE(STATUS "open62541 Version: ${OPEN62541_VERSION}")

################
# Architecture #
################

set(UA_ARCHITECTURES "none" "posix" "win32")
set(UA_ARCHITECTURE "" CACHE STRING "Architecture to build open62541 for")
SET_PROPERTY(CACHE UA_ARCHITECTURE PROPERTY STRINGS "" ${UA_ARCHITECTURES})

if("${UA_ARCHITECTURE}" STREQUAL "")
    if(UNIX)
        set(UA_ARCHITECTURE "posix" CACHE STRING "" FORCE)
    elseif(WIN32)
        set(UA_ARCHITECTURE "win32" CACHE STRING ""  FORCE)
    endif(UNIX)
endif()

if (NOT UA_ENABLE_AMALGAMATION OR (UA_ENABLE_AMALGAMATION AND NOT UA_AMALGAMATION_MULTIARCH))
    message(STATUS "The selected architecture is: ${UA_ARCHITECTURE}")

    if("${UA_ARCHITECTURE}" STREQUAL "posix")
        set(UA_ARCHITECTURE_POSIX 1)
    elseif("${UA_ARCHITECTURE}" STREQUAL "win32")
        set(UA_ARCHITECTURE_WIN32 1)
    endif()
endif()

#################
# Build Options #
#################

# Set default build type.
if(NOT CMAKE_BUILD_TYPE)
    message(STATUS "CMAKE_BUILD_TYPE not given; setting to 'Debug'")
    set(CMAKE_BUILD_TYPE "Debug" CACHE STRING "Choose the type of build" FORCE)
endif()

option(UA_ENABLE_AMALGAMATION "Concatenate the library to a single file open62541.h/.c" OFF)
option(UA_AMALGAMATION_MULTIARCH "Create an architecture-independent amalgamation if UA_ENABLE_AMALGAMATION is ON" OFF)
option(BUILD_SHARED_LIBS "Enable building of shared libraries (dll/so)" OFF)
set(UA_LOGLEVEL 100 CACHE STRING "Minimal level for logs (in addition to the log plugin settings) (100=TRACE, 200=DEBUG, 300=INFO, 400=WARNING, 500=ERROR, 600=FATAL)")
option(UA_ENABLE_DIAGNOSTICS "Enable diagnostics information exposed by the server" ON)
option(UA_ENABLE_METHODCALLS "Enable the Method service set" ON)
option(UA_ENABLE_SUBSCRIPTIONS "Enable subscriptions support" ON)
option(UA_ENABLE_SUBSCRIPTIONS_EVENTS "Enable event monitoring" ON)
option(UA_ENABLE_DA "Enable OPC UA DataAccess (Part 8) definitions" ON)
option(UA_ENABLE_HISTORIZING "Enable basic support for historical access (client and server)" ON)
option(UA_ENABLE_DISCOVERY "Enable Discovery Service (LDS)" ON)
option(UA_ENABLE_JSON_ENCODING "Enable JSON encoding" ON)
option(UA_ENABLE_XML_ENCODING "Enable XML encoding (EXPERIMENTAL)" OFF)
option(UA_ENABLE_NODESETLOADER "Enable nodesetLoader public API" OFF)
option(UA_ENABLE_DATATYPES_ALL "Generate all datatypes for namespace zero (uses more binary space)" ON)

if(UA_INFORMATION_MODEL_AUTOLOAD AND NOT UA_BUILD_FUZZING)
    set(UA_ENABLE_NODESET_INJECTOR ON)
endif()

set(MULTITHREADING_DEFAULT 0)
if(WIN32 OR UNIX)
  # Enable multithreading by default on Windows and POSIX-like (Unix) systems
  set(MULTITHREADING_DEFAULT 100)
endif()
set(UA_MULTITHREADING ${MULTITHREADING_DEFAULT} CACHE STRING
    "Multithreading support (<100: No multithreading support, >=100: Thread-safety enabled (internal mutexes)")

option(UA_ENABLE_SUBSCRIPTIONS_ALARMS_CONDITIONS "Enable the use of A&C. (EXPERIMENTAL)" OFF)
mark_as_advanced(UA_ENABLE_SUBSCRIPTIONS_ALARMS_CONDITIONS)

option(UA_ENABLE_NODEMANAGEMENT "Enable dynamic addition and removal of nodes at runtime" ON)
mark_as_advanced(UA_ENABLE_NODEMANAGEMENT)

option(UA_ENABLE_PARSING "Utility functions that require parsing (e.g. NodeId expressions)" ON)
mark_as_advanced(UA_ENABLE_PARSING)

option(UA_ENABLE_INLINABLE_EXPORT "Export 'static inline' methods as regular API" OFF)
mark_as_advanced(UA_ENABLE_INLINABLE_EXPORT)

option(UA_ENABLE_DISCOVERY_MULTICAST "Enable Discovery Service with multicast support (LDS-ME)" OFF)
mark_as_advanced(UA_ENABLE_DISCOVERY_MULTICAST)

# security provider
set(UA_ENCRYPTION_PLUGINS "MBEDTLS" "OPENSSL" "LIBRESSL")
set(UA_ENABLE_ENCRYPTION "OFF" CACHE STRING "Encryption support (LibreSSL EXPERIMENTAL)")
SET_PROPERTY(CACHE UA_ENABLE_ENCRYPTION PROPERTY STRINGS "OFF" ${UA_ENCRYPTION_PLUGINS})
option(UA_ENABLE_ENCRYPTION_OPENSSL "Deprecated: Enable encryption support (uses openssl)" OFF)
mark_as_advanced(UA_ENABLE_ENCRYPTION_OPENSSL)
option(UA_ENABLE_ENCRYPTION_MBEDTLS "Deprecated: Enable encryption support (uses mbedTLS)" OFF)
mark_as_advanced(UA_ENABLE_ENCRYPTION_MBEDTLS)

list (FIND UA_ENCRYPTION_PLUGINS ${UA_ENABLE_ENCRYPTION} _tmp)
if(UA_ENABLE_ENCRYPTION STREQUAL "OFF" OR ${_tmp} GREATER -1)
    set(UA_ENABLE_ENCRYPTION_OPENSSL OFF)
    set(UA_ENABLE_ENCRYPTION_MBEDTLS OFF)
    set(UA_ENABLE_ENCRYPTION_LIBRESSL OFF)
    if(UA_ENABLE_ENCRYPTION STREQUAL "MBEDTLS")
        set(UA_ENABLE_ENCRYPTION_MBEDTLS ON)
    elseif(UA_ENABLE_ENCRYPTION STREQUAL "OPENSSL")
        set(UA_ENABLE_ENCRYPTION_OPENSSL ON)
    elseif(UA_ENABLE_ENCRYPTION STREQUAL "LIBRESSL")
        set(UA_ENABLE_ENCRYPTION_LIBRESSL ON)
    endif()
# Only for backward compatability
elseif(UA_ENABLE_ENCRYPTION)
    message(DEPRECATION "Set UA_ENABLE_ENCRYPTION to the desired encryption library." )
    if(NOT UA_ENABLE_ENCRYPTION_OPENSSL)
    set(UA_ENABLE_ENCRYPTION_MBEDTLS ON)
    endif()
else()
    message(DEPRECATION "Set UA_ENABLE_ENCRYPTION to the desired encryption library." )
    if(UA_ENABLE_ENCRYPTION_MBEDTLS)
        set(UA_ENABLE_ENCRYPTION "MBEDTLS")
        set(UA_ENABLE_ENCRYPTION_OPENSSL OFF)
    endif()
    if(UA_ENABLE_ENCRYPTION_OPENSSL)
        set(UA_ENABLE_ENCRYPTION "OPENSSL")
        set(UA_ENABLE_ENCRYPTION_MBEDTLS OFF)
    endif()
endif()

# TPM Security
set(UA_ENABLE_ENCRYPTION_TPM2 "OFF" CACHE STRING "TPM encryption support")
SET_PROPERTY(CACHE UA_ENABLE_ENCRYPTION_TPM2 PROPERTY STRINGS "ON" "OFF")

if(UA_ENABLE_ENCRYPTION_TPM2 STREQUAL "OFF")
    set(UA_ENABLE_TPM2_SECURITY OFF)
    set(UA_ENABLE_TPM2_KEYSTORE OFF)
else()
    set(UA_ENABLE_TPM2_SECURITY ON)
    set(UA_ENABLE_TPM2_KEYSTORE ON)
endif()

if(UA_ENABLE_TPM2_SECURITY)
    find_library(TPM2_LIB tpm2_pkcs11)
    message(${TPM2_LIB})
endif()

if(UA_ENABLE_TPM2_SECURITY)
    if(NOT UA_ENABLE_PUBSUB_ENCRYPTION)
        message(FATAL_ERROR "TPM2 encryption cannot be used with disabled UA_ENABLE_PUBSUB_ENCRYPTION")
    endif()
endif()

if(UA_ENABLE_TPM2_KEYSTORE)
    if(UA_ENABLE_PUBSUB)
        if(NOT UA_ENABLE_PUBSUB_ENCRYPTION)
            message(FATAL_ERROR "TPM2 Keystore for PubSub cannot be used with disabled UA_ENABLE_PUBSUB_ENCRYPTION")
        endif()
    else()
        if(NOT UA_ENABLE_ENCRYPTION)
            message(FATAL_ERROR "TPM2 Keystore cannot be used with disabled UA_ENABLE_ENCRYPTION")
        endif()
    endif()
endif()

# Namespace Zero
set(UA_NAMESPACE_ZERO "REDUCED" CACHE STRING "Completeness of the generated namespace zero (minimal/reduced/full)")
SET_PROPERTY(CACHE UA_NAMESPACE_ZERO PROPERTY STRINGS "MINIMAL" "REDUCED" "FULL")
if(UA_NAMESPACE_ZERO STREQUAL "MINIMAL")
    set(UA_GENERATED_NAMESPACE_ZERO OFF)
else()
    set(UA_GENERATED_NAMESPACE_ZERO ON)
endif()

if(UA_NAMESPACE_ZERO STREQUAL "FULL")
    set(UA_GENERATED_NAMESPACE_ZERO_FULL ON)
else()
    set(UA_GENERATED_NAMESPACE_ZERO_FULL OFF)
endif()

if(MSVC AND UA_NAMESPACE_ZERO STREQUAL "FULL")
    # For the full NS0 we need a stack size of 8MB (as it is default on linux)
    # See https://github.com/open62541/open62541/issues/1326
    set(CMAKE_EXE_LINKER_FLAGS "${CMAKE_EXE_LINKER_FLAGS} /STACK:8000000")
endif()

if(UA_BUILD_FUZZING OR UA_BUILD_OSS_FUZZ OR UA_BUILD_FUZZING_CORPUS)
    # Force enable options not passed in the build script, to also fuzzy-test this code
    set(UA_ENABLE_DISCOVERY ON CACHE STRING "" FORCE)
    set(UA_ENABLE_DISCOVERY_MULTICAST ON CACHE STRING "" FORCE)
    set(UA_ENABLE_ENCRYPTION ON CACHE STRING "OFF" FORCE)
    set(UA_ENABLE_ENCRYPTION_MBEDTLS ON CACHE STRING "" FORCE)
    set(UA_ENABLE_HISTORIZING ON CACHE STRING "" FORCE)
    set(UA_ENABLE_JSON_ENCODING ON CACHE STRING "" FORCE)
    set(UA_ENABLE_SUBSCRIPTIONS ON CACHE STRING "" FORCE)
    set(UA_ENABLE_SUBSCRIPTIONS_EVENTS ON CACHE STRING "" FORCE)
endif()

# It should not be possible to enable events without enabling subscriptions and full ns0
#if((UA_ENABLE_SUBSCRIPTIONS_EVENTS) AND (NOT (UA_ENABLE_SUBSCRIPTIONS AND UA_NAMESPACE_ZERO STREQUAL "FULL")))
#    message(FATAL_ERROR "Unable to enable events without UA_ENABLE_SUBSCRIPTIONS and full namespace 0")
#endif()

# It should not be possible to enable Alarms and Condition without enabling Events and full ns0
if((UA_ENABLE_SUBSCRIPTIONS_ALARMS_CONDITIONS) AND (NOT (UA_ENABLE_SUBSCRIPTIONS_EVENTS AND UA_NAMESPACE_ZERO STREQUAL "FULL")))
    message(FATAL_ERROR "Unable to enable A&C without UA_ENABLE_SUBSCRIPTIONS_EVENTS and full namespace 0")
endif()

if(UA_ENABLE_COVERAGE)
  # We are using the scripts provided at for coverage testing: https://github.com/RWTH-HPC/CMake-codecov
  set(ENABLE_COVERAGE ON)
  find_package(codecov REQUIRED)
  set(CMAKE_EXE_LINKER_FLAGS "${CMAKE_EXE_LINKER_FLAGS} -fprofile-arcs -ftest-coverage -lgcov")
  set(CMAKE_SHARED_LINKER_FLAGS "${CMAKE_SHARED_LINKER_FLAGS} -fprofile-arcs -ftest-coverage")
endif()

if(UA_ENABLE_CLANG_COV)
    if(NOT CMAKE_C_COMPILER_ID STREQUAL "Clang")
        message(FATAL_ERROR "Compiler must be clang when compiling for llvm-cov")
    endif()
    if(UA_ENABLE_COVERAGE)
        message(FATAL_ERROR "Only either clang cov or normal coverage is allowed.")
    endif()
    set(CMAKE_C_FLAGS "${CMAKE_C_FLAGS} -fprofile-instr-generate -fcoverage-mapping")
    set(CMAKE_CXX_FLAGS "${CMAKE_CXX_FLAGS} -fprofile-instr-generate -fcoverage-mapping")
endif()

if(UA_ENABLE_DISCOVERY_MULTICAST AND NOT UA_ENABLE_DISCOVERY)
    MESSAGE(WARNING "UA_ENABLE_DISCOVERY_MULTICAST is enabled, but not UA_ENABLE_DISCOVERY. UA_ENABLE_DISCOVERY_MULTICAST will be set to OFF")
    SET(UA_ENABLE_DISCOVERY_MULTICAST OFF CACHE BOOL "Enable Discovery Service with multicast support (LDS-ME)" FORCE)
endif()

# Advanced options
option(UA_ENABLE_COVERAGE "Enable gcov coverage" OFF)
mark_as_advanced(UA_ENABLE_COVERAGE)

option(UA_ENABLE_CLANG_COV "Enable clang coverage" OFF)
mark_as_advanced(UA_ENABLE_CLANG_COV)

option(UA_ENABLE_QUERY "Enable query support in the client (most servers don't support it)" OFF)
mark_as_advanced(UA_ENABLE_QUERY)

option(UA_ENABLE_IMMUTABLE_NODES "Nodes in the information model are not edited but copied and replaced" OFF)
mark_as_advanced(UA_ENABLE_IMMUTABLE_NODES)

option(UA_FORCE_32BIT "Force compilation as 32-bit executable" OFF)
mark_as_advanced(UA_FORCE_32BIT)

option(UA_FORCE_WERROR "Force compilation with -Werror (or /WX on MSVC)" OFF)

option(UA_ENABLE_DEBUG_SANITIZER "Use sanitizer in debug mode" ON)
mark_as_advanced(UA_ENABLE_DEBUG_SANITIZER)

# General PubSub setup
option(UA_ENABLE_PUBSUB "Enable the PubSub protocol" ON)

option(UA_ENABLE_PUBSUB_ENCRYPTION "Enable encryption of the PubSub payload" OFF)
mark_as_advanced(UA_ENABLE_PUBSUB_ENCRYPTION)

option(UA_ENABLE_PUBSUB_SKS "Enable Security Key Service support for publisher and subscriber" OFF)
mark_as_advanced(UA_ENABLE_PUBSUB_SKS)
if(UA_ENABLE_PUBSUB_SKS)
    message(WARNING "The PubSub SKS feature is under development and not yet ready.")
    if(NOT UA_ENABLE_PUBSUB_ENCRYPTION)
        message(FATAL_ERROR "PubSub SKS cannot be used with disabled UA_ENABLE_PUBSUB_ENCRYPTION")
    endif()
    if(NOT UA_NAMESPACE_ZERO STREQUAL "FULL")
        message(FATAL_ERROR "PubSub SKS needs the full Namespace Zero")
    endif()
endif()

option(UA_ENABLE_PUBSUB_INFORMATIONMODEL "Enable PubSub information model twin" ON)
if(UA_ENABLE_PUBSUB_INFORMATIONMODEL)
    if(NOT UA_ENABLE_PUBSUB)
        message(FATAL_ERROR "PubSub information model representation cannot be used with disabled PubSub function.")
    endif()
    if(UA_NAMESPACE_ZERO STREQUAL "MINIMAL")
        message(FATAL_ERROR "PubSub information model representation cannot be used with MINIMAL namespace zero.")
    endif()
endif()

option(UA_ENABLE_PUBSUB_FILE_CONFIG "Enable loading PubSub Config from file extension" OFF)
mark_as_advanced(UA_ENABLE_PUBSUB_FILE_CONFIG)
if(UA_ENABLE_PUBSUB_FILE_CONFIG)
    if(NOT UA_ENABLE_PUBSUB)
        message(FATAL_ERROR "For UA_ENABLE_PUBSUB_FILE_CONFIG PubSub needs to be enabled")
    endif()
endif()

option(UA_ENABLE_PUBSUB_MONITORING "Enable monitoring of PubSub components (e.g. MessageReceiveTimeout)" OFF)
mark_as_advanced(UA_ENABLE_PUBSUB_MONITORING)
if(UA_ENABLE_PUBSUB_MONITORING)
    if(NOT UA_ENABLE_PUBSUB)
        message(FATAL_ERROR "PubSub monitoring cannot be used with PubSub function disabled")
    endif()
endif()

option(UA_ENABLE_PUBSUB_BUFMALLOC "Enable allocation with static memory buffer for time critical PubSub parts" OFF)
mark_as_advanced(UA_ENABLE_PUBSUB_BUFMALLOC)
if(UA_ENABLE_PUBSUB_BUFMALLOC)
    if(NOT UA_ENABLE_PUBSUB)
        message(FATAL_ERROR "PubSub buffer allocation cannot be used with PubSub function disabled")
    endif()
    if(NOT UA_ENABLE_MALLOC_SINGLETON)
        message(FATAL_ERROR "PubSub buffer allocation cannot be used without 'UA_ENABLE_MALLOC_SINGLETON' enabled")
    endif()
    if(UA_ENABLE_PUBSUB_MONITORING)
        message(WARNING "PubSub monitoring option 'UA_ENABLE_PUBSUB_MONITORING' can only be used with option 'UA_ENABLE_PUBSUB_BUFMALLOC' if "
            "a custom monitoring interface is provided, which does not allocate/deallocate memory at start/stopMonitoring callback. "
            "It can't be used with the built-in ua_timer implementation, because this leads to memory deallocation problems.")
    endif()
endif()

option(UA_ENABLE_MQTT "Enable MQTT connections for the EventLoop" OFF)
mark_as_advanced(UA_ENABLE_MQTT)
if(UA_ENABLE_MQTT)
    if(NOT EXISTS "${UA_FILE_MQTT}")
        message(STATUS "Submodule update")
        execute_process(COMMAND ${GIT_EXECUTABLE} submodule update --init --recursive
                        WORKING_DIRECTORY ${PROJECT_SOURCE_DIR}
                        RESULT_VARIABLE GIT_SUBMOD_RESULT)
        if(NOT GIT_SUBMOD_RESULT EQUAL "0")
            message(FATAL_ERROR "git submodule update --init --recursive failed with ${GIT_SUBMOD_RESULT}")
        endif()
    endif()
    include_directories("${PROJECT_SOURCE_DIR}/deps/mqtt-c/include")
endif()

option(UA_ENABLE_STATUSCODE_DESCRIPTIONS "Enable conversion of StatusCode to human-readable error message" ON)
mark_as_advanced(UA_ENABLE_STATUSCODE_DESCRIPTIONS)

option(UA_ENABLE_TYPEDESCRIPTION "Add the type and member names to the UA_DataType structure" ON)
mark_as_advanced(UA_ENABLE_TYPEDESCRIPTION)

option(UA_ENABLE_NODESET_COMPILER_DESCRIPTIONS "Set node description attribute for nodeset compiler generated nodes" ON)
mark_as_advanced(UA_ENABLE_NODESET_COMPILER_DESCRIPTIONS)

option(UA_ENABLE_DETERMINISTIC_RNG "Do not seed the random number generator (e.g. for unit tests)." OFF)
mark_as_advanced(UA_ENABLE_DETERMINISTIC_RNG)

option(UA_ENABLE_MALLOC_SINGLETON
       "Use a global variable pointer for malloc (and free, ...) that can be switched at runtime" OFF)
mark_as_advanced(UA_ENABLE_MALLOC_SINGLETON)

option(UA_MSVC_FORCE_STATIC_CRT "Force linking with the static C-runtime library when compiling to static library with MSVC" ON)
mark_as_advanced(UA_MSVC_FORCE_STATIC_CRT)

option(UA_FILE_NS0 "Override the NodeSet xml file used to generate namespace zero")
mark_as_advanced(UA_FILE_NS0)

# Blacklist file passed as --blacklist to the nodeset compiler. All the given nodes will be removed from the generated
# nodeset, including all the references to and from that node. The format is a node id per line.
# Supported formats: "i=123" (for NS0), "ns=2;s=asdf" (matches NS2 in that specific file), or recommended
# "ns=http://opcfoundation.org/UA/DI/;i=123" namespace index independent node id
option(UA_FILE_NS0_BLACKLIST "File containing blacklisted nodes which should not be included in the generated nodeset code.")
mark_as_advanced(UA_FILE_NS0_BLACKLIST)

# Semaphores/file system may not be available on embedded devices. It can be
# disabled with the following option
option(UA_ENABLE_DISCOVERY_SEMAPHORE "Enable Discovery Semaphore support" ON)
mark_as_advanced(UA_ENABLE_DISCOVERY_SEMAPHORE)

option(UA_ENABLE_UNIT_TESTS_MEMCHECK "Use Valgrind (Linux) or DrMemory (Windows) to detect memory leaks when running the unit tests" OFF)
mark_as_advanced(UA_ENABLE_UNIT_TESTS_MEMCHECK)

# Build options for debugging
option(UA_DEBUG "Enable assertions and additional functionality that should not be included in release builds" OFF)
mark_as_advanced(UA_DEBUG)
if(CMAKE_BUILD_TYPE STREQUAL "Debug")
    set(UA_DEBUG ON)
endif()

option(UA_DEBUG_DUMP_PKGS "Dump every package received by the server as hexdump format" OFF)
mark_as_advanced(UA_DEBUG_DUMP_PKGS)

option(UA_ENABLE_HARDENING "Enable Hardening measures (e.g. Stack-Protectors and Fortify)" ON)
mark_as_advanced(UA_ENABLE_HARDENING)

if(CMAKE_VERSION VERSION_GREATER 3.6)
    set(UA_ENABLE_STATIC_ANALYZER "OFF" CACHE STRING "Enable installed static analyzer during build process (off/minimal/reduced/full)")
    mark_as_advanced(UA_ENABLE_STATIC_ANALYZER)
    SET_PROPERTY(CACHE UA_ENABLE_STATIC_ANALYZER PROPERTY STRINGS "OFF" "MINIMAL" "REDUCED" "FULL")
endif()

option(UA_DEBUG_FILE_LINE_INFO "Enable file and line information as additional debugging output for error messages" OFF)
mark_as_advanced(UA_DEBUG_FILE_LINE_INFO)

if(CMAKE_BUILD_TYPE MATCHES DEBUG)
    set(UA_DEBUG_FILE_LINE_INFO ON)
endif()

# Build Targets
option(UA_BUILD_EXAMPLES "Build example servers and clients" OFF)
option(UA_BUILD_TOOLS "Build OPC UA shell tools" OFF)
option(UA_BUILD_UNIT_TESTS "Build the unit tests" OFF)
option(UA_BUILD_FUZZING "Build the fuzzing executables" OFF)
mark_as_advanced(UA_BUILD_FUZZING)
if(UA_BUILD_FUZZING)
    # oss-fuzz already defines this by default
    add_definitions(-DFUZZING_BUILD_MODE_UNSAFE_FOR_PRODUCTION)
endif()

option(UA_BUILD_FUZZING_CORPUS "Build the fuzzing corpus" OFF)
mark_as_advanced(UA_BUILD_FUZZING_CORPUS)
if(UA_BUILD_FUZZING_CORPUS)
    add_definitions(-DUA_DEBUG_DUMP_PKGS_FILE)
    set(UA_ENABLE_TYPEDESCRIPTION ON CACHE STRING "" FORCE)
    #set(UA_DEBUG_DUMP_PKGS ON CACHE STRING "" FORCE)
endif()

option(UA_BUILD_OSS_FUZZ "Special build switch used in oss-fuzz" OFF)
mark_as_advanced(UA_BUILD_OSS_FUZZ)

##########################
# Advanced Build Targets #
##########################

# Building shared libs (dll, so). This option is written into ua_config.h.
set(UA_DYNAMIC_LINKING OFF)
if(BUILD_SHARED_LIBS)
  set(UA_DYNAMIC_LINKING ON)
  if(UA_ENABLE_DISCOVERY_MULTICAST)
      set(MDNSD_DYNAMIC_LINKING ON)
  endif()
endif()

if(UA_ENABLE_SUBSCRIPTIONS_ALARMS_CONDITIONS)
    MESSAGE(WARNING "UA_ENABLE_SUBSCRIPTIONS_ALARMS_CONDITIONS is enabled. The feature is under development and marked as EXPERIMENTAL")
endif()

if(UA_ENABLE_SUBSCRIPTIONS_EVENTS AND (NOT UA_ENABLE_SUBSCRIPTIONS))
    MESSAGE(WARNING "UA_ENABLE_SUBSCRIPTIONS_EVENTS needs Subscriptions enabled")
    set(UA_ENABLE_SUBSCRIPTIONS_EVENTS OFF)
endif()

if(UA_ENABLE_HISTORIZING AND (NOT UA_ENABLE_SUBSCRIPTIONS))
    MESSAGE(FATAL_ERROR "UA_ENABLE_HISTORIZING needs Subscriptions enabled")
endif()

######################
# External Libraries #
######################

set(open62541_LIBRARIES "")
if("${UA_ARCHITECTURE}" STREQUAL "posix")
    list(APPEND open62541_LIBRARIES "m")
    if(UA_MULTITHREADING OR UA_BUILD_UNIT_TESTS)
        list(APPEND open62541_LIBRARIES "pthread")
    endif()
    if(NOT APPLE AND (NOT ${CMAKE_SYSTEM_NAME} MATCHES "OpenBSD"))
        list(APPEND open62541_LIBRARIES "rt")
    endif()
elseif("${UA_ARCHITECTURE}" STREQUAL "win32")
    list(APPEND open62541_LIBRARIES "ws2_32")
    list(APPEND open62541_LIBRARIES "iphlpapi")
endif()

if(UA_ENABLE_ENCRYPTION_OPENSSL)
    # use the OpenSSL encryption library
    # https://cmake.org/cmake/help/v3.13/module/FindOpenSSL.html
    find_package(OpenSSL REQUIRED)
    list(APPEND open62541_LIBRARIES "${OPENSSL_LIBRARIES}")
endif()

if(UA_ENABLE_ENCRYPTION_LIBRESSL)
    # See https://github.com/libressl-portable/portable/blob/master/FindLibreSSL.cmake
    find_package(LibreSSL REQUIRED)
    list(APPEND open62541_LIBRARIES ${LIBRESSL_LIBRARIES})
    if(WIN32)
        # Add bestcrypt for random generator and ws2_32 for crypto
        list(APPEND open62541_LIBRARIES ws2_32 bcrypt)
    endif()
endif()

if(UA_ENABLE_ENCRYPTION_MBEDTLS OR UA_ENABLE_PUBSUB_ENCRYPTION)
    # The recommended way is to install mbedtls via the OS package manager. If
    # that is not possible, manually compile mbedTLS and set the cmake variables
    # defined in /tools/cmake/FindMbedTLS.cmake.
    find_package(MbedTLS REQUIRED)
    list(APPEND open62541_LIBRARIES ${MBEDTLS_LIBRARIES})
endif()

if(UA_ENABLE_TPM2_SECURITY)
    list(APPEND open62541_LIBRARIES ${TPM2_LIB})
endif()

#####################
# Compiler Settings #
#####################

# Check if a C compiler flag is supported and add it (if supported)
# Taken from https://stackoverflow.com/a/33266748
include(CheckCCompilerFlag)
function(check_add_cc_flag CC_FLAG)
    string(FIND "${CMAKE_C_FLAGS}" "${CC_FLAG}" flag_already_set)
    if(flag_already_set EQUAL -1)
        message(STATUS "Test CC flag ${CC_FLAG}")
        check_c_compiler_flag("${CC_FLAG}" flag_supported)
        if(flag_supported)
            set(CMAKE_C_FLAGS "${CMAKE_C_FLAGS} ${CC_FLAG}" CACHE INTERNAL "C Compiler Flags")
        endif()
        unset(flag_supported CACHE)
    endif()
endfunction()
function(add_cc_flag CC_FLAG)
    string(FIND "${CMAKE_C_FLAGS}" "${CC_FLAG}" flag_already_set)
    if(flag_already_set EQUAL -1)
        set(CMAKE_C_FLAGS "${CMAKE_C_FLAGS} ${CC_FLAG}" CACHE INTERNAL "C Compiler Flags")
    endif()
endfunction()

if(CMAKE_COMPILER_IS_GNUCC OR CMAKE_C_COMPILER_ID STREQUAL "Clang")
    check_add_cc_flag("-std=c99")   # C99 mode
    check_add_cc_flag("-pipe")      # Avoid writing temporary files (for compiler speed)
    check_add_cc_flag("-Wall")      # Warnings
    check_add_cc_flag("-Wextra")    # More warnings
    check_add_cc_flag("-Wpedantic") # Standard compliance
    if(UA_FORCE_WERROR)
        check_add_cc_flag("-Werror") # All warnings are errors
        check_add_cc_flag("-Wunused-command-line-argument") # Warning for command line args instead of error
    endif()

    check_add_cc_flag("-Wno-static-in-inline") # Clang doesn't like the use of static inline methods inside static inline methods
    check_add_cc_flag("-Wno-overlength-strings") # May happen in the nodeset compiler when complex values are directly encoded
    check_add_cc_flag("-Wno-unused-parameter") # some methods may require unused arguments to cast to a method pointer
    check_add_cc_flag("-Wno-maybe-uninitialized") # too many false positives

    # Use a strict subset of the C and C++ languages
    check_add_cc_flag("-Wc++-compat")

    # Check that format strings (printf/scanf) are sane
    check_add_cc_flag("-Wformat")
    check_add_cc_flag("-Wformat-security")
    check_add_cc_flag("-Wformat-nonliteral")

    # Check prototype definitions
    check_add_cc_flag("-Wmissing-prototypes")
    check_add_cc_flag("-Wstrict-prototypes")
    check_add_cc_flag("-Wredundant-decls")

    check_add_cc_flag("-Wuninitialized")
    check_add_cc_flag("-Winit-self")
    check_add_cc_flag("-Wcast-qual")
    check_add_cc_flag("-Wstrict-overflow")
    check_add_cc_flag("-Wnested-externs")
    check_add_cc_flag("-Wmultichar")
    check_add_cc_flag("-Wundef")
    check_add_cc_flag("-fno-strict-aliasing") # fewer compiler assumptions about pointer types
    check_add_cc_flag("-fexceptions") # recommended for multi-threaded C code, also in combination with C++ code

    # Generate position-independent code for shared libraries (adds a performance penalty)
    if(BUILD_SHARED_LIBS)
        add_cc_flag("-fPIC")
    endif()

    if(UA_MULTITHREADING GREATER_EQUAL 100 AND NOT WIN32)
        check_add_cc_flag("-pthread")
    endif()

    # Force 32bit build
    if(UA_FORCE_32BIT)
        if(MSVC)
            message(FATAL_ERROR "Select the 32bit (cross-) compiler instead of forcing compiler options")
        endif()
        set(CMAKE_C_FLAGS "${CMAKE_C_FLAGS} -m32") # GCC and Clang, possibly more
    endif()

    if(NOT MINGW AND NOT UA_BUILD_OSS_FUZZ)
        if(UA_ENABLE_HARDENING)
            check_add_cc_flag("-fstack-protector-strong") # more performant stack protector, available since gcc 4.9
            check_add_cc_flag("-fstack-clash-protection") # increased reliability of stack overflow detection, available since gcc 8
            # future use (control flow integrity protection)
            if(NOT ${CMAKE_SYSTEM_NAME} MATCHES "OpenBSD")
                check_add_cc_flag("-mcet")
                check_add_cc_flag("-fcf-protection")
            endif()
        endif()

        # IPO requires too much memory for unit tests
        # GCC docu recommends to compile all files with the same options, therefore ignore it completely
        if(NOT UA_BUILD_UNIT_TESTS AND NOT DEFINED CMAKE_INTERPROCEDURAL_OPTIMIZATION)
            # needed to check if IPO is supported (check needs cmake > 3.9)
            if("${CMAKE_VERSION}" VERSION_GREATER 3.9)
                cmake_policy(SET CMP0069 NEW) # needed as long as required cmake < 3.9
                include(CheckIPOSupported)
                check_ipo_supported(RESULT CC_HAS_IPO) # Inter Procedural Optimization / Link Time Optimization (should be same as -flto)
                if(CC_HAS_IPO)
                    set(CMAKE_INTERPROCEDURAL_OPTIMIZATION ON)
                endif()
            endif()
        endif()
    endif()

    if(UA_ENABLE_AMALGAMATION)
        add_definitions(-Wno-unused-function)
    endif()

    # Linker
    set(CMAKE_SHARED_LIBRARY_LINK_C_FLAGS "") # cmake sets -rdynamic by default

    # Debug
    if(UA_ENABLE_DEBUG_SANITIZER AND BUILD_TYPE_LOWER_CASE STREQUAL "debug" AND UNIX AND NOT UA_BUILD_OSS_FUZZ AND
       CMAKE_C_COMPILER_ID STREQUAL "Clang" AND NOT UA_ENABLE_UNIT_TESTS_MEMCHECK)
        # Add default sanitizer settings when using clang and Debug build.
        # This allows e.g. CLion to find memory locations for SegFaults
        message(STATUS "Sanitizer enabled")
        set(SANITIZER_FLAGS "-g -fno-omit-frame-pointer -gline-tables-only -fsanitize=address -fsanitize-address-use-after-scope -fsanitize=leak -fsanitize=undefined")
        if(CMAKE_CXX_COMPILER_VERSION AND CMAKE_CXX_COMPILER_VERSION VERSION_LESS 10.0)
            set(SANITIZER_FLAGS "${SANITIZER_FLAGS} -fsanitize-coverage=trace-pc-guard")
        endif()
        set(CMAKE_C_FLAGS "${CMAKE_C_FLAGS} ${SANITIZER_FLAGS}")
        set(CMAKE_CXX_FLAGS "${CMAKE_CXX_FLAGS} ${SANITIZER_FLAGS}")
    endif()

    if(NOT MINGW AND UA_ENABLE_HARDENING AND ((CMAKE_BUILD_TYPE STREQUAL "Release") OR (CMAKE_BUILD_TYPE STREQUAL "RelWithDebInfo")))
        check_add_cc_flag("-D_FORTIFY_SOURCE=2") # run-time buffer overflow detection (needs at least -O1)
    endif()

    # Strip release builds
    if(CMAKE_BUILD_TYPE STREQUAL "MinSizeRel" OR CMAKE_BUILD_TYPE STREQUAL "Release")
        check_add_cc_flag("-ffunction-sections")
        check_add_cc_flag("-fdata-sections")
        check_add_cc_flag("-fno-unwind-tables")
        check_add_cc_flag("-fno-asynchronous-unwind-tables")
        check_add_cc_flag("-fno-math-errno")
#        check_add_cc_flag("-fno-ident")

        # remove stack-protector with MinSizeRel
        if(CMAKE_BUILD_TYPE STREQUAL "MinSizeRel")
            check_add_cc_flag("-fno-stack-protector")
        endif()
        if(NOT OS9)
            set(CMAKE_C_LINK_FLAGS "${CMAKE_C_LINK_FLAGS} -s")
            set(CMAKE_SHARED_LINKER_FLAGS "${CMAKE_SHARED_LINKER_FLAGS} -s")
        endif()
        if(APPLE)
            set(CMAKE_C_LINK_FLAGS "${CMAKE_C_LINK_FLAGS} -Wl,-dead_strip")
            set(CMAKE_SHARED_LINKER_FLAGS "${CMAKE_SHARED_LINKER_FLAGS} -Wl,-dead_strip")
        else()
            set(CMAKE_C_LINK_FLAGS "${CMAKE_C_LINK_FLAGS} -Wl,--gc-sections")
            set(CMAKE_SHARED_LINKER_FLAGS "${CMAKE_SHARED_LINKER_FLAGS} -Wl,--gc-sections")
        endif()
        if(NOT WIN32 AND NOT CYGWIN AND NOT APPLE)
            # these settings reduce the binary size by ~2kb
            set(CMAKE_C_LINK_FLAGS "${CMAKE_C_LINK_FLAGS} -Wl,-z,norelro -Wl,--hash-style=gnu -Wl,--build-id=none")
        endif()
    endif()
endif()

if(APPLE)
    set(CMAKE_MACOSX_RPATH 1)
    set(CMAKE_C_FLAGS "${CMAKE_C_FLAGS} -D_DARWIN_C_SOURCE=1")
endif()

if(MSVC)
  set(CMAKE_C_FLAGS "${CMAKE_C_FLAGS} /W3 /w44996")
  if(UA_FORCE_WERROR)
      set(CMAKE_C_FLAGS "${CMAKE_C_FLAGS} /WX") # Compiler warnings, error on warning
  endif()

  if(UA_MSVC_FORCE_STATIC_CRT AND NOT BUILD_SHARED_LIBS)
    set(CompilerFlags CMAKE_CXX_FLAGS CMAKE_CXX_FLAGS_DEBUG CMAKE_CXX_FLAGS_RELEASE CMAKE_C_FLAGS
        CMAKE_C_FLAGS_DEBUG CMAKE_C_FLAGS_RELEASE)
    foreach(CompilerFlag ${CompilerFlags})
      string(REPLACE "/MD" "/MT" ${CompilerFlag} "${${CompilerFlag}}")
    endforeach()
  endif()
endif()

if(UA_BUILD_FUZZING OR UA_BUILD_OSS_FUZZ)
    set(UA_ENABLE_MALLOC_SINGLETON ON)
endif()

#########################
# Generate Main Library #
#########################

# Directory for generated sources
file(MAKE_DIRECTORY "${PROJECT_BINARY_DIR}/src_generated")

# Generate the config.h
configure_file(include/open62541/config.h.in ${PROJECT_BINARY_DIR}/src_generated/open62541/config.h)

if(UA_ENABLE_DISCOVERY_MULTICAST)
  include(GenerateExportHeader)
    set(MDNSD_LOGLEVEL 300 CACHE STRING "Level at which logs shall be reported" FORCE)
    
    # create a "fake" empty library to generate the export header macros
    if (APPLE)
    	add_library(libmdnsd INTERFACE ${PROJECT_SOURCE_DIR}/deps/mdnsd/libmdnsd/mdnsd.h)
    else()
    	add_library(libmdnsd ${PROJECT_SOURCE_DIR}/deps/mdnsd/libmdnsd/mdnsd.h)
    endif()
    
    set_property(TARGET libmdnsd PROPERTY LINKER_LANGUAGE C)
    set_property(TARGET libmdnsd PROPERTY DEFINE_SYMBOL "MDNSD_DYNAMIC_LINKING_EXPORT")
    configure_file("deps/mdnsd/libmdnsd/mdnsd_config_extra.in"
                   "${PROJECT_BINARY_DIR}/src_generated/mdnsd_config_extra")
    file(READ "${PROJECT_BINARY_DIR}/src_generated/mdnsd_config_extra" MDNSD_CONFIG_EXTRA)
    generate_export_header(libmdnsd EXPORT_FILE_NAME "${PROJECT_BINARY_DIR}/src_generated/mdnsd_config.h"
                           BASE_NAME MDNSD DEFINE_NO_DEPRECATED CUSTOM_CONTENT_FROM_VARIABLE MDNSD_CONFIG_EXTRA)
endif()

# Exported headers
set(exported_headers ${PROJECT_BINARY_DIR}/src_generated/open62541/config.h
                     ${PROJECT_BINARY_DIR}/src_generated/open62541/statuscodes.h
                     ${PROJECT_BINARY_DIR}/src_generated/open62541/nodeids.h
                     ${PROJECT_SOURCE_DIR}/include/open62541/common.h
                     ${PROJECT_SOURCE_DIR}/include/open62541/types.h
                     ${PROJECT_BINARY_DIR}/src_generated/open62541/types_generated.h
                     ${PROJECT_SOURCE_DIR}/include/open62541/plugin/log.h
                     ${PROJECT_SOURCE_DIR}/include/open62541/util.h
                     ${PROJECT_SOURCE_DIR}/include/open62541/plugin/accesscontrol.h
                     ${PROJECT_SOURCE_DIR}/include/open62541/plugin/certificategroup.h
                     ${PROJECT_SOURCE_DIR}/include/open62541/plugin/securitypolicy.h
                     ${PROJECT_SOURCE_DIR}/include/open62541/plugin/eventloop.h
                     ${PROJECT_SOURCE_DIR}/include/open62541/plugin/nodestore.h
                     ${PROJECT_SOURCE_DIR}/include/open62541/plugin/historydatabase.h
                     ${PROJECT_SOURCE_DIR}/include/open62541/server_pubsub.h
                     ${PROJECT_SOURCE_DIR}/include/open62541/pubsub.h
                     ${PROJECT_SOURCE_DIR}/include/open62541/client.h
                     ${PROJECT_SOURCE_DIR}/include/open62541/server.h
                     ${PROJECT_SOURCE_DIR}/include/open62541/client_highlevel.h
                     ${PROJECT_SOURCE_DIR}/include/open62541/client_subscriptions.h
                     ${PROJECT_SOURCE_DIR}/include/open62541/client_highlevel_async.h)

# Main Library

set(lib_headers ${PROJECT_SOURCE_DIR}/deps/open62541_queue.h
                ${PROJECT_SOURCE_DIR}/deps/pcg_basic.h
                ${PROJECT_SOURCE_DIR}/deps/libc_time.h
                ${PROJECT_SOURCE_DIR}/deps/base64.h
                ${PROJECT_SOURCE_DIR}/deps/dtoa.h
                ${PROJECT_SOURCE_DIR}/deps/mp_printf.h
                ${PROJECT_SOURCE_DIR}/deps/itoa.h
                ${PROJECT_SOURCE_DIR}/deps/ziptree.h
                ${PROJECT_SOURCE_DIR}/src/ua_types_encoding_binary.h
                ${PROJECT_SOURCE_DIR}/src/util/ua_util_internal.h
                ${PROJECT_BINARY_DIR}/src_generated/open62541/transport_generated.h
                ${PROJECT_SOURCE_DIR}/src/ua_securechannel.h
                ${PROJECT_SOURCE_DIR}/src/server/ua_session.h
                ${PROJECT_SOURCE_DIR}/src/server/ua_subscription.h
                ${PROJECT_SOURCE_DIR}/src/pubsub/ua_pubsub_networkmessage.h
                ${PROJECT_SOURCE_DIR}/src/pubsub/ua_pubsub.h
                ${PROJECT_SOURCE_DIR}/src/pubsub/ua_pubsub_ns0.h
                ${PROJECT_SOURCE_DIR}/src/pubsub/ua_pubsub_keystorage.h
                ${PROJECT_SOURCE_DIR}/src/server/ua_services.h
                ${PROJECT_SOURCE_DIR}/src/server/ua_server_async.h
                ${PROJECT_SOURCE_DIR}/src/server/ua_server_internal.h
                ${PROJECT_SOURCE_DIR}/src/client/ua_client_internal.h)

set(lib_sources ${PROJECT_SOURCE_DIR}/src/ua_types.c
                ${PROJECT_SOURCE_DIR}/src/ua_types_encoding_binary.c
                ${PROJECT_BINARY_DIR}/src_generated/open62541/types_generated.c
                ${PROJECT_BINARY_DIR}/src_generated/open62541/transport_generated.c
                ${PROJECT_BINARY_DIR}/src_generated/open62541/statuscodes.c
                ${PROJECT_SOURCE_DIR}/src/util/ua_util.c
                ${PROJECT_SOURCE_DIR}/src/ua_securechannel.c
                ${PROJECT_SOURCE_DIR}/src/ua_securechannel_crypto.c
                # server
                ${PROJECT_SOURCE_DIR}/src/server/ua_session.c
                ${PROJECT_SOURCE_DIR}/src/server/ua_nodes.c
                ${PROJECT_SOURCE_DIR}/src/server/ua_server.c
                ${PROJECT_SOURCE_DIR}/src/server/ua_server_ns0.c
                ${PROJECT_SOURCE_DIR}/src/server/ua_server_ns0_diagnostics.c
                ${PROJECT_SOURCE_DIR}/src/server/ua_server_config.c
                ${PROJECT_SOURCE_DIR}/src/server/ua_server_binary.c
                ${PROJECT_SOURCE_DIR}/src/server/ua_server_utils.c
                ${PROJECT_SOURCE_DIR}/src/server/ua_server_async.c
                ${PROJECT_SOURCE_DIR}/src/server/ua_services.c
                ${PROJECT_SOURCE_DIR}/src/server/ua_services_view.c
                ${PROJECT_SOURCE_DIR}/src/server/ua_services_method.c
                ${PROJECT_SOURCE_DIR}/src/server/ua_services_session.c
                ${PROJECT_SOURCE_DIR}/src/server/ua_services_attribute.c
                ${PROJECT_SOURCE_DIR}/src/server/ua_services_discovery.c
                ${PROJECT_SOURCE_DIR}/src/server/ua_services_subscription.c
                ${PROJECT_SOURCE_DIR}/src/server/ua_services_monitoreditem.c
                ${PROJECT_SOURCE_DIR}/src/server/ua_services_securechannel.c
                ${PROJECT_SOURCE_DIR}/src/server/ua_services_nodemanagement.c
                # pubsub
                ${PROJECT_SOURCE_DIR}/src/pubsub/ua_pubsub_networkmessage.c
                ${PROJECT_SOURCE_DIR}/src/pubsub/ua_pubsub_eventloop.c
                ${PROJECT_SOURCE_DIR}/src/pubsub/ua_pubsub_connection.c
                ${PROJECT_SOURCE_DIR}/src/pubsub/ua_pubsub_dataset.c
                ${PROJECT_SOURCE_DIR}/src/pubsub/ua_pubsub_writer.c
                ${PROJECT_SOURCE_DIR}/src/pubsub/ua_pubsub_writergroup.c
                ${PROJECT_SOURCE_DIR}/src/pubsub/ua_pubsub_reader.c
                ${PROJECT_SOURCE_DIR}/src/pubsub/ua_pubsub_readergroup.c
                ${PROJECT_SOURCE_DIR}/src/pubsub/ua_pubsub_manager.c
                ${PROJECT_SOURCE_DIR}/src/pubsub/ua_pubsub_ns0.c
                ${PROJECT_SOURCE_DIR}/src/pubsub/ua_pubsub_keystorage.c
                ${PROJECT_SOURCE_DIR}/src/pubsub/ua_pubsub_securitygroup.c
                ${PROJECT_SOURCE_DIR}/src/pubsub/ua_pubsub_config.c
                # client
                ${PROJECT_SOURCE_DIR}/src/client/ua_client.c
                ${PROJECT_SOURCE_DIR}/src/client/ua_client_connect.c
                ${PROJECT_SOURCE_DIR}/src/client/ua_client_discovery.c
                ${PROJECT_SOURCE_DIR}/src/client/ua_client_highlevel.c
                ${PROJECT_SOURCE_DIR}/src/client/ua_client_subscriptions.c
                # dependencies
                ${PROJECT_SOURCE_DIR}/deps/libc_time.c
                ${PROJECT_SOURCE_DIR}/deps/pcg_basic.c
                ${PROJECT_SOURCE_DIR}/deps/base64.c
                ${PROJECT_SOURCE_DIR}/deps/dtoa.c
                ${PROJECT_SOURCE_DIR}/deps/mp_printf.c
                ${PROJECT_SOURCE_DIR}/deps/itoa.c
                ${PROJECT_SOURCE_DIR}/deps/ziptree.c)

if(UA_GENERATED_NAMESPACE_ZERO)
    list(APPEND lib_headers ${PROJECT_BINARY_DIR}/src_generated/open62541/namespace0_generated.h)
    list(APPEND lib_sources ${PROJECT_BINARY_DIR}/src_generated/open62541/namespace0_generated.c)
endif()

if(UA_ENABLE_PARSING)
    list(APPEND lib_sources ${PROJECT_SOURCE_DIR}/src/util/ua_types_lex.c)
    if(UA_ENABLE_SUBSCRIPTIONS_EVENTS)
        list(APPEND lib_headers ${PROJECT_SOURCE_DIR}/src/util/ua_eventfilter_parser.h)
        list(APPEND lib_sources ${PROJECT_SOURCE_DIR}/src/util/ua_eventfilter_parser.c
                                ${PROJECT_SOURCE_DIR}/src/util/ua_eventfilter_lex.c
                                ${PROJECT_SOURCE_DIR}/src/util/ua_eventfilter_grammar.c)
    endif()
endif()

if(UA_ENABLE_PUBSUB)
    if(UA_ENABLE_MALLOC_SINGLETON AND UA_ENABLE_PUBSUB_BUFMALLOC)
        list(APPEND lib_sources ${PROJECT_SOURCE_DIR}/src/pubsub/ua_pubsub_bufmalloc.c)
        list(APPEND lib_headers ${PROJECT_SOURCE_DIR}/src/pubsub/ua_pubsub_bufmalloc.h)
    endif()
    if(UA_ENABLE_PUBSUB_ENCRYPTION)
        list(APPEND lib_sources ${PROJECT_SOURCE_DIR}/src/pubsub/ua_pubsub_security.c)
    endif()
endif()

if(UA_ENABLE_JSON_ENCODING)
    list(APPEND lib_headers ${PROJECT_SOURCE_DIR}/deps/cj5.h
                            ${PROJECT_SOURCE_DIR}/deps/parse_num.h
                            ${PROJECT_SOURCE_DIR}/src/ua_types_encoding_json.h)
    list(APPEND lib_sources ${PROJECT_SOURCE_DIR}/deps/cj5.c
                            ${PROJECT_SOURCE_DIR}/deps/parse_num.c
                            ${PROJECT_SOURCE_DIR}/src/ua_types_encoding_json.c)
    if(UA_ENABLE_PUBSUB)
        list(APPEND lib_sources ${PROJECT_SOURCE_DIR}/src/pubsub/ua_pubsub_networkmessage_json.c)
    endif()
endif()

if(UA_ENABLE_XML_ENCODING)
    if(NOT UA_ENABLE_JSON_ENCODING)
        list(APPEND lib_headers ${PROJECT_SOURCE_DIR}/deps/parse_num.h)
        list(APPEND lib_sources ${PROJECT_SOURCE_DIR}/deps/parse_num.c)
    endif()
    list(APPEND lib_headers ${PROJECT_SOURCE_DIR}/src/ua_types_encoding_xml.h)
    list(APPEND lib_sources ${PROJECT_SOURCE_DIR}/src/ua_types_encoding_xml.c)
endif()

if(UA_ENABLE_SUBSCRIPTIONS)
    list(APPEND lib_sources ${PROJECT_SOURCE_DIR}/src/server/ua_subscription.c
                            ${PROJECT_SOURCE_DIR}/src/server/ua_subscription_datachange.c)
    if(UA_ENABLE_SUBSCRIPTIONS_EVENTS)
        if(UA_NAMESPACE_ZERO STREQUAL "MINIMAL")
            message(FATAL_ERROR "Events require at least the reduced Namespace Zero")
        endif()
        list(APPEND lib_sources
                    ${PROJECT_SOURCE_DIR}/src/server/ua_subscription_event.c
                    ${PROJECT_SOURCE_DIR}/src/server/ua_subscription_eventfilter.c)
        if(UA_ENABLE_SUBSCRIPTIONS_ALARMS_CONDITIONS)
            list(APPEND lib_sources ${PROJECT_SOURCE_DIR}/src/server/ua_subscription_alarms_conditions.c)
        endif()
    endif()
endif()

if(UA_DEBUG_DUMP_PKGS)
    list(APPEND lib_sources ${PROJECT_SOURCE_DIR}/plugins/ua_debug_dump_pkgs.c)
endif()

if(UA_ENABLE_DISCOVERY_MULTICAST)
    # prepend in list, otherwise it complains that winsock2.h has to be included before windows.h
    list(APPEND lib_headers
         ${PROJECT_BINARY_DIR}/src_generated/mdnsd_config.h
         ${PROJECT_SOURCE_DIR}/deps/mdnsd/libmdnsd/1035.h
         ${PROJECT_SOURCE_DIR}/deps/mdnsd/libmdnsd/xht.h
         ${PROJECT_SOURCE_DIR}/deps/mdnsd/libmdnsd/sdtxt.h
         ${PROJECT_SOURCE_DIR}/deps/mdnsd/libmdnsd/mdnsd.h)
    list(APPEND lib_sources
         ${PROJECT_SOURCE_DIR}/src/server/ua_discovery_mdns.c
         ${PROJECT_SOURCE_DIR}/deps/mdnsd/libmdnsd/1035.c
         ${PROJECT_SOURCE_DIR}/deps/mdnsd/libmdnsd/xht.c
         ${PROJECT_SOURCE_DIR}/deps/mdnsd/libmdnsd/sdtxt.c
         ${PROJECT_SOURCE_DIR}/deps/mdnsd/libmdnsd/mdnsd.c)
endif()

if(UA_BUILD_FUZZING OR UA_BUILD_OSS_FUZZ)
    list(APPEND lib_sources ${PROJECT_SOURCE_DIR}/tests/fuzz/custom_memory_manager.c)
endif()


# Plugins
set(plugin_headers ${PROJECT_SOURCE_DIR}/plugins/include/open62541/plugin/accesscontrol_default.h
                   ${PROJECT_SOURCE_DIR}/plugins/include/open62541/plugin/certificategroup_default.h
                   ${PROJECT_SOURCE_DIR}/plugins/include/open62541/plugin/log_stdout.h
                   ${PROJECT_SOURCE_DIR}/plugins/include/open62541/plugin/nodestore_default.h
                   ${PROJECT_SOURCE_DIR}/plugins/include/open62541/server_config_default.h
                   ${PROJECT_SOURCE_DIR}/plugins/include/open62541/client_config_default.h
                   ${PROJECT_SOURCE_DIR}/plugins/include/open62541/plugin/securitypolicy_default.h)

set(plugin_sources ${PROJECT_SOURCE_DIR}/plugins/ua_log_stdout.c
                   ${PROJECT_SOURCE_DIR}/plugins/ua_accesscontrol_default.c
                   ${PROJECT_SOURCE_DIR}/plugins/ua_nodestore_ziptree.c
                   ${PROJECT_SOURCE_DIR}/plugins/ua_nodestore_hashmap.c
                   ${PROJECT_SOURCE_DIR}/plugins/ua_config_default.c
                   ${PROJECT_SOURCE_DIR}/plugins/crypto/ua_certificategroup_none.c
                   ${PROJECT_SOURCE_DIR}/plugins/crypto/ua_securitypolicy_none.c)

# Always add the POSIX eventloop. The files internally check for the configured architecture
list(APPEND plugin_sources
     ${PROJECT_SOURCE_DIR}/arch/clock.c
     ${PROJECT_SOURCE_DIR}/arch/eventloop_common/timer.h
     ${PROJECT_SOURCE_DIR}/arch/eventloop_common/timer.c
     ${PROJECT_SOURCE_DIR}/arch/eventloop_common/eventloop_common.h
     ${PROJECT_SOURCE_DIR}/arch/eventloop_common/eventloop_common.c
     ${PROJECT_SOURCE_DIR}/arch/eventloop_posix/eventloop_posix.h
     ${PROJECT_SOURCE_DIR}/arch/eventloop_posix/eventloop_posix.c
     ${PROJECT_SOURCE_DIR}/arch/eventloop_posix/eventloop_posix_tcp.c
     ${PROJECT_SOURCE_DIR}/arch/eventloop_posix/eventloop_posix_udp.c
     ${PROJECT_SOURCE_DIR}/arch/eventloop_posix/eventloop_posix_eth.c
     ${PROJECT_SOURCE_DIR}/arch/eventloop_posix/eventloop_posix_interrupt.c
     ${PROJECT_SOURCE_DIR}/arch/eventloop_common/eventloop_mqtt.c)

# For file based server configuration
if(UA_ENABLE_JSON_ENCODING)
    list(APPEND plugin_headers ${PROJECT_SOURCE_DIR}/plugins/include/open62541/server_config_file_based.h)
    list(APPEND plugin_sources ${PROJECT_SOURCE_DIR}/plugins/ua_config_json.c)
endif()

if(UA_ENABLE_HISTORIZING)
    list(APPEND plugin_headers
         ${PROJECT_SOURCE_DIR}/plugins/include/open62541/plugin/historydata/history_data_backend.h
         ${PROJECT_SOURCE_DIR}/plugins/include/open62541/plugin/historydata/history_data_gathering.h
         ${PROJECT_SOURCE_DIR}/plugins/include/open62541/plugin/historydata/history_database_default.h
         ${PROJECT_SOURCE_DIR}/plugins/include/open62541/plugin/historydata/history_data_gathering_default.h
         ${PROJECT_SOURCE_DIR}/plugins/include/open62541/plugin/historydata/history_data_backend_memory.h)
    list(APPEND plugin_sources
         ${PROJECT_SOURCE_DIR}/plugins/historydata/ua_history_data_backend_memory.c
         ${PROJECT_SOURCE_DIR}/plugins/historydata/ua_history_data_gathering_default.c
         ${PROJECT_SOURCE_DIR}/plugins/historydata/ua_history_database_default.c)
endif()

# Syslog-logging on Linux and Unices
if(UNIX)
    list(APPEND plugin_headers ${PROJECT_SOURCE_DIR}/plugins/include/open62541/plugin/log_syslog.h)
    list(APPEND plugin_sources ${PROJECT_SOURCE_DIR}/plugins/ua_log_syslog.c)
endif()

# Always include encryption plugins into the amalgamation
# Use guards in the files to ensure that UA_ENABLE_ENCRYPTON_MBEDTLS and UA_ENABLE_ENCRYPTION_OPENSSL are honored.

if(UA_ENABLE_ENCRYPTION_MBEDTLS OR UA_ENABLE_PUBSUB_ENCRYPTION OR UA_ENABLE_AMALGAMATION)
  list(INSERT plugin_sources 0
       ${PROJECT_SOURCE_DIR}/plugins/crypto/mbedtls/securitypolicy_mbedtls_common.h
       ${PROJECT_SOURCE_DIR}/plugins/crypto/mbedtls/securitypolicy_mbedtls_common.c)
endif()

if(UA_ENABLE_PUBSUB_ENCRYPTION)
  list(APPEND plugin_sources
       ${PROJECT_SOURCE_DIR}/plugins/crypto/mbedtls/securitypolicy_pubsub_aes128ctr.c
       ${PROJECT_SOURCE_DIR}/plugins/crypto/mbedtls/securitypolicy_pubsub_aes256ctr.c)
endif()

if(UA_ENABLE_ENCRYPTION_MBEDTLS OR UA_ENABLE_ENCRYPTION_OPENSSL OR UA_ENABLE_ENCRYPTION_LIBRESSL OR UA_ENABLE_AMALGAMATION)
    list(APPEND plugin_headers ${PROJECT_SOURCE_DIR}/plugins/include/open62541/plugin/create_certificate.h)
endif()

if(UA_ENABLE_ENCRYPTION_MBEDTLS OR UA_ENABLE_AMALGAMATION)
list(APPEND plugin_sources
     ${PROJECT_SOURCE_DIR}/plugins/crypto/mbedtls/ua_securitypolicy_basic128rsa15.c
     ${PROJECT_SOURCE_DIR}/plugins/crypto/mbedtls/ua_securitypolicy_basic256.c
     ${PROJECT_SOURCE_DIR}/plugins/crypto/mbedtls/ua_securitypolicy_basic256sha256.c
     ${PROJECT_SOURCE_DIR}/plugins/crypto/mbedtls/ua_securitypolicy_aes128sha256rsaoaep.c
     ${PROJECT_SOURCE_DIR}/plugins/crypto/mbedtls/ua_securitypolicy_aes256sha256rsapss.c
     ${PROJECT_SOURCE_DIR}/plugins/crypto/mbedtls/ua_mbedtls_create_certificate.c
     ${PROJECT_SOURCE_DIR}/plugins/crypto/mbedtls/ua_certificategroup_mbedtls.c)
endif()

if(UA_ENABLE_TPM2_SECURITY)
list(INSERT plugin_sources 0
     ${PROJECT_SOURCE_DIR}/plugins/crypto/pkcs11/securitypolicy_pubsub_aes128ctr_tpm.c
     ${PROJECT_SOURCE_DIR}/plugins/crypto/pkcs11/securitypolicy_pubsub_aes256ctr_tpm.c)
endif()

if(UA_ENABLE_ENCRYPTION_OPENSSL OR UA_ENABLE_ENCRYPTION_LIBRESSL OR UA_ENABLE_AMALGAMATION)
list(APPEND plugin_sources
     ${PROJECT_SOURCE_DIR}/plugins/crypto/openssl/securitypolicy_openssl_common.h
     ${PROJECT_SOURCE_DIR}/plugins/crypto/openssl/ua_openssl_version_abstraction.h
     ${PROJECT_SOURCE_DIR}/plugins/crypto/openssl/securitypolicy_openssl_common.c
     ${PROJECT_SOURCE_DIR}/plugins/crypto/openssl/ua_openssl_basic128rsa15.c
     ${PROJECT_SOURCE_DIR}/plugins/crypto/openssl/ua_openssl_basic256.c
     ${PROJECT_SOURCE_DIR}/plugins/crypto/openssl/ua_openssl_basic256sha256.c
     ${PROJECT_SOURCE_DIR}/plugins/crypto/openssl/ua_openssl_aes128sha256rsaoaep.c
     ${PROJECT_SOURCE_DIR}/plugins/crypto/openssl/ua_openssl_aes256sha256rsapss.c
     ${PROJECT_SOURCE_DIR}/plugins/crypto/openssl/ua_openssl_create_certificate.c
     ${PROJECT_SOURCE_DIR}/plugins/crypto/openssl/ua_certificategroup_openssl.c)
endif()

if(UA_ENABLE_ENCRYPTION)
    list(APPEND plugin_sources ${PROJECT_SOURCE_DIR}/plugins/crypto/ua_certificategroup_filestore.c)
endif()

if(UA_ENABLE_DISCOVERY)
    list(APPEND lib_headers ${PROJECT_SOURCE_DIR}/src/server/ua_discovery.h)
    list(APPEND lib_sources ${PROJECT_SOURCE_DIR}/src/server/ua_discovery.c)
endif()

if(UA_ENABLE_NODESETLOADER)
    # This is required because of issues with policy CMP0077.
    # Source: https://stackoverflow.com/a/54404924
    option(ENABLE_BUILD_INTO_OPEN62541 "make nodesetLoader part of the open62541 library" off)
    set(ENABLE_BUILD_INTO_OPEN62541 on)

    add_subdirectory(${PROJECT_SOURCE_DIR}/deps/nodesetLoader)

    list(APPEND lib_sources ${NODESETLOADER_SOURCES})
    list(APPEND plugin_headers ${PROJECT_SOURCE_DIR}/plugins/include/open62541/plugin/nodesetloader.h)
    list(APPEND plugin_sources ${PROJECT_SOURCE_DIR}/plugins/ua_nodesetloader.c)
    list(APPEND open62541_LIBRARIES ${NODESETLOADER_DEPS_LIBS})

    if(UA_ENABLE_AMALGAMATION)
        list(APPEND exported_headers ${NODESETLOADER_PUBLIC_HEADERS})
        list(APPEND lib_headers ${NODESETLOADER_PRIVATE_HEADERS})
    endif()
endif()

#########################
# Generate source files #
#########################

# Nodeset files combined into NS0 generated file
set(UA_FILE_NODESETS) # List of nodeset-xml files to be considered in the generated information model
set(UA_NODESET_DIR ${PROJECT_SOURCE_DIR}/deps/ua-nodeset CACHE STRING "The path to the node-set directory (e.g. from https://github.com/OPCFoundation/UA-Nodeset)")

if(UA_NAMESPACE_ZERO STREQUAL "FULL")
    # Use the "full" schema files also for datatypes and statuscodes
    set(UA_SCHEMA_DIR ${UA_NODESET_DIR}/Schema)

    # Set the full Nodeset for NS0
    if(NOT UA_FILE_NS0)
        set(UA_FILE_NS0 ${UA_SCHEMA_DIR}/Opc.Ua.NodeSet2.xml)
    endif()

    # Check that the submodule was checked out or manually downloaded into the folder
    if(NOT EXISTS "${UA_FILE_NS0}")
        message(STATUS "Submodule update")
        execute_process(COMMAND ${GIT_EXECUTABLE} submodule update --init --recursive
                        WORKING_DIRECTORY ${PROJECT_SOURCE_DIR}
                        RESULT_VARIABLE GIT_SUBMOD_RESULT)
        if(NOT GIT_SUBMOD_RESULT EQUAL "0")
            message(FATAL_ERROR "git submodule update --init --recursive failed with ${GIT_SUBMOD_RESULT}")
        endif()
    endif()
else()
    # Directory with the schema files for installation
    set(UA_SCHEMA_DIR ${PROJECT_SOURCE_DIR}/tools/schema)

    # Set the reduced Nodeset for NS0
    if(NOT UA_FILE_NS0)
        set(UA_FILE_NS0 ${UA_SCHEMA_DIR}/Opc.Ua.NodeSet2.Reduced.xml)
    endif()

    # Set feature-specific datatypes definitions and nodesets
    set(UA_FILE_DATATYPES ${UA_SCHEMA_DIR}/datatypes_minimal.txt
                          ${UA_SCHEMA_DIR}/datatypes_discovery.txt)

    if(UA_ENABLE_METHODCALLS)
        list(APPEND UA_FILE_DATATYPES ${UA_SCHEMA_DIR}/datatypes_method.txt)
    endif()

    if(UA_ENABLE_DIAGNOSTICS)
        list(APPEND UA_FILE_NODESETS ${UA_SCHEMA_DIR}/Opc.Ua.NodeSet2.DiagnosticsMinimal.xml)
        list(APPEND UA_FILE_DATATYPES ${UA_SCHEMA_DIR}/datatypes_diagnostics.txt)
    endif()

    if(UA_ENABLE_SUBSCRIPTIONS)
        list(APPEND UA_FILE_DATATYPES ${UA_SCHEMA_DIR}/datatypes_subscriptions.txt)
    endif()

    if(UA_ENABLE_SUBSCRIPTIONS_EVENTS)
        list(APPEND UA_FILE_NODESETS ${UA_SCHEMA_DIR}/Opc.Ua.NodeSet2.EventsMinimal.xml)
    endif()

    if(UA_ENABLE_HISTORIZING)
        list(APPEND UA_FILE_NODESETS ${UA_SCHEMA_DIR}/Opc.Ua.NodeSet2.HistorizingMinimal.xml)
        list(APPEND UA_FILE_DATATYPES ${UA_SCHEMA_DIR}/datatypes_historizing.txt)
    endif()

    if(UA_ENABLE_QUERY)
        list(APPEND UA_FILE_DATATYPES ${UA_SCHEMA_DIR}/datatypes_query.txt)
    endif()

    if(UA_ENABLE_PUBSUB)
        list(APPEND UA_FILE_DATATYPES ${UA_SCHEMA_DIR}/datatypes_pubsub.txt)
        if(UA_ENABLE_PUBSUB_INFORMATIONMODEL)
            list(APPEND UA_FILE_NODESETS ${UA_SCHEMA_DIR}/Opc.Ua.NodeSet2.PubSubMinimal.xml)
        endif()
    endif()

	if(UA_ENABLE_DA)
		list(APPEND UA_FILE_DATATYPES ${UA_SCHEMA_DIR}/datatypes_dataaccess.txt)
        list(APPEND UA_FILE_NODESETS ${UA_SCHEMA_DIR}/Opc.Ua.NodeSet2.Part8_Subset.xml)
    endif()

    if(UA_ENABLE_TYPEDESCRIPTION)
        list(APPEND UA_FILE_DATATYPES ${UA_SCHEMA_DIR}/datatypes_typedescription.txt)
    endif()
endif()

list(INSERT UA_FILE_NODESETS 0 "${UA_FILE_NS0}")
set(UA_FILE_NODEIDS ${UA_SCHEMA_DIR}/NodeIds.csv)
set(UA_FILE_STATUSCODES ${UA_SCHEMA_DIR}/StatusCode.csv)
set(UA_FILE_TYPES_BSD ${UA_SCHEMA_DIR}/Opc.Ua.Types.bsd)

# Generate all datatypes -> reset the lists used for filtering
if(UA_ENABLE_DATATYPES_ALL)
    unset(UA_FILE_DATATYPES)
endif()

# standard-defined data types
ua_generate_datatypes(BUILTIN GEN_DOC NAME "types" TARGET_SUFFIX "types" NAMESPACE_IDX 0
                      FILE_CSV "${UA_FILE_NODEIDS}"
                      FILES_BSD "${UA_FILE_TYPES_BSD}"
                      FILES_SELECTED ${UA_FILE_DATATYPES})

# transport data types
ua_generate_datatypes(INTERNAL NAME "transport" TARGET_SUFFIX "transport" NAMESPACE_IDX 1
                      FILE_CSV "${UA_FILE_NODEIDS}"
                      IMPORT_BSD "TYPES#${UA_FILE_TYPES_BSD}"
                      FILES_BSD "${PROJECT_SOURCE_DIR}/tools/schema/Custom.Opc.Ua.Transport.bsd"
                      FILES_SELECTED "${PROJECT_SOURCE_DIR}/tools/schema/datatypes_transport.txt")

# statuscode explanation
add_custom_command(OUTPUT ${PROJECT_BINARY_DIR}/src_generated/open62541/statuscodes.h
                          ${PROJECT_BINARY_DIR}/src_generated/open62541/statuscodes.c
                   PRE_BUILD
                   COMMAND ${Python3_EXECUTABLE} ${PROJECT_SOURCE_DIR}/tools/generate_statuscode_descriptions.py
                           ${UA_FILE_STATUSCODES} ${PROJECT_BINARY_DIR}/src_generated/open62541/statuscodes
                   DEPENDS ${CMAKE_CURRENT_SOURCE_DIR}/tools/generate_statuscode_descriptions.py
                           ${UA_FILE_STATUSCODES})

# Header containing defines for all NodeIds
ua_generate_nodeid_header(NAME "nodeids" ID_PREFIX "NS0" TARGET_SUFFIX "ids-ns0"
                          FILE_CSV "${UA_FILE_NODEIDS}")

# we need a custom target to avoid that the generator is called concurrently and
# thus overwriting files while the other thread is compiling
add_custom_target(open62541-generator-statuscode DEPENDS
                  ${PROJECT_BINARY_DIR}/src_generated/open62541/nodeids.h
                  ${PROJECT_BINARY_DIR}/src_generated/open62541/statuscodes.h
                  ${PROJECT_BINARY_DIR}/src_generated/open62541/statuscodes.c)

if(UA_ENABLE_AMALGAMATION)
    # single-file release
    add_custom_command(OUTPUT ${PROJECT_BINARY_DIR}/open62541.h
                       PRE_BUILD
                       COMMAND ${Python3_EXECUTABLE} ${CMAKE_CURRENT_SOURCE_DIR}/tools/amalgamate.py
                               ${OPEN62541_VERSION} ${CMAKE_CURRENT_BINARY_DIR}/open62541.h
                               ${exported_headers} ${plugin_headers}
                       DEPENDS ${CMAKE_CURRENT_SOURCE_DIR}/tools/amalgamate.py
                               ${exported_headers} ${plugin_headers})

    add_custom_command(OUTPUT ${PROJECT_BINARY_DIR}/open62541.c
                       PRE_BUILD
                       COMMAND ${Python3_EXECUTABLE} ${CMAKE_CURRENT_SOURCE_DIR}/tools/amalgamate.py
                               ${OPEN62541_VERSION} ${CMAKE_CURRENT_BINARY_DIR}/open62541.c
                               ${lib_headers} ${lib_sources} ${plugin_sources}
                       DEPENDS ${CMAKE_CURRENT_SOURCE_DIR}/tools/amalgamate.py ${lib_headers}
                               ${lib_sources} ${plugin_sources})

    add_custom_target(open62541-amalgamation-source DEPENDS ${PROJECT_BINARY_DIR}/open62541.c)
    add_custom_target(open62541-amalgamation-header DEPENDS ${PROJECT_BINARY_DIR}/open62541.h)

    add_dependencies(open62541-amalgamation-header open62541-generator-types)
    add_dependencies(open62541-amalgamation-source open62541-generator-types
                     open62541-generator-transport open62541-generator-statuscode)
endif()

ua_generate_nodeset(NAME "ns0" FILE ${UA_FILE_NODESETS}
                    INTERNAL BLACKLIST ${UA_FILE_NS0_BLACKLIST}
                    IGNORE "${PROJECT_SOURCE_DIR}/tools/nodeset_compiler/NodeID_NS0_Base.txt"
                    DEPENDS_TARGET "open62541-generator-types")

if(UA_ENABLE_NODESET_INJECTOR)
    message(STATUS "Nodesetinjector feature enabled")
    cmake_minimum_required(VERSION 3.20)
    add_custom_command(OUTPUT ${PROJECT_BINARY_DIR}/src_generated/open62541/nodesetinjector.h
                       ${PROJECT_BINARY_DIR}/src_generated/open62541/nodesetinjector.c PRE_BUILD
                       COMMAND ${Python3_EXECUTABLE} ${PROJECT_SOURCE_DIR}/tools/nodeset_injector/generate_nodesetinjector.py
                       ${PROJECT_BINARY_DIR}/src_generated/open62541/nodesetinjector)
    add_custom_target(open62541-generator-nodesetinjector DEPENDS
                      ${PROJECT_BINARY_DIR}/src_generated/open62541/nodesetinjector.c
                      ${PROJECT_BINARY_DIR}/src_generated/open62541/nodesetinjector.h)
    set(UA_NODESETINJECTOR_GENERATORS "")
    set(UA_NODESETINJECTOR_SOURCE_FILES "")
    set(UA_NODESETINJECTOR_EXAMPLE_NAMES "")
    set(UA_NODESETINJECTOR_TEST_NAMES "")
endif()

#####################
# Build the Library #
#####################

assign_source_group(${exported_headers})
assign_source_group(${lib_headers} ${lib_sources})
assign_source_group(${plugin_headers} ${plugin_sources})

# When building packages, include the source in the library name to enable parallel
# installation of multiple versions. We may break the ABI between minor releases!

if(UA_ENABLE_AMALGAMATION)
    add_library(open62541-object OBJECT ${PROJECT_BINARY_DIR}/open62541.c ${PROJECT_BINARY_DIR}/open62541.h)
    target_include_directories(open62541-object PRIVATE ${PROJECT_BINARY_DIR})
    if(UA_ENABLE_ENCRYPTION_MBEDTLS)
        target_include_directories(open62541-object PRIVATE ${MBEDTLS_INCLUDE_DIRS})
    endif()
    if(UA_ENABLE_ENCRYPTION_OPENSSL)
        target_include_directories(open62541-object PRIVATE ${OPENSSL_INCLUDE_DIR})
    endif()
    if(UA_ENABLE_ENCRYPTION_LIBRESSL)
        target_include_directories(open62541-object PRIVATE ${LIBRESSL_INCLUDE_DIR})
    endif()
    if(UA_ENABLE_NODESETLOADER)
        target_include_directories(open62541-object PRIVATE
                                   ${NODESETLOADER_PUBLIC_INCLUDES}
                                   ${NODESETLOADER_PRIVATE_INCLUDES})
    endif()

    # make sure the open62541_amalgamation target builds before so that amalgamation is finished and it is not executed again for open62541-object
    # and thus may overwrite the amalgamation result during multiprocessor compilation
    # the header is already a dependency of open62541 target itself
    add_custom_target(open62541-code-generation DEPENDS
                      open62541-amalgamation-header
                      open62541-generator-types
                      open62541-generator-transport
                      open62541-generator-statuscode
                      open62541-amalgamation-source)

    add_library(open62541 SHARED $<TARGET_OBJECTS:open62541-object>)
    # the only directory that needs to be included if open62541 (amalgameted) target from
    # the build directory is ${PROJECT_BINARY_DIR}, that contains the generated open62541.h
    target_include_directories(open62541 PUBLIC $<BUILD_INTERFACE:${PROJECT_BINARY_DIR}>)

    add_dependencies(open62541-amalgamation-source open62541-generator-namespace)
    add_dependencies(open62541-amalgamation-header open62541-generator-namespace)
else()
    add_library(open62541-object OBJECT ${lib_sources} ${lib_headers} ${exported_headers})
    target_include_directories(open62541-object PRIVATE ${PROJECT_SOURCE_DIR}/src)

    add_custom_target(open62541-code-generation DEPENDS
                      open62541-generator-types
                      open62541-generator-transport
                      open62541-generator-statuscode
                      open62541-generator-namespace)

    if(UA_ENABLE_NODESET_INJECTOR)
        add_dependencies(open62541-code-generation open62541-generator-nodesetinjector)
    endif()

    # stack protector and optimization are disabled for the huge ns0 file
    if(UA_NAMESPACE_ZERO STREQUAL "FULL" AND NOT MSVC)
        set_source_files_properties(${PROJECT_BINARY_DIR}/src_generated/open62541/namespace0_generated.c
                                    PROPERTIES COMPILE_FLAGS "-fno-stack-protector -O0")
    endif()

    add_library(open62541-plugins OBJECT ${plugin_sources} ${exported_headers})
    add_dependencies(open62541-plugins open62541-generator-types open62541-generator-transport open62541-generator-namespace)
    target_include_directories(open62541-plugins PRIVATE ${PROJECT_SOURCE_DIR}/plugins)
    target_include_directories(open62541-plugins PRIVATE ${PROJECT_BINARY_DIR}/src_generated)
    target_compile_definitions(open62541-plugins PRIVATE -DUA_DYNAMIC_LINKING_EXPORT)
    set_target_properties(open62541-plugins PROPERTIES FOLDER "open62541/lib")

<<<<<<< HEAD
    if(UA_ENABLE_COVERAGE)
        add_coverage(open62541-object)
        add_coverage(open62541-plugins)
    endif()

    add_library(${OPEN62541-LIB} $<TARGET_OBJECTS:open62541-object> $<TARGET_OBJECTS:open62541-plugins>)
=======
    add_library(open62541 $<TARGET_OBJECTS:open62541-object> $<TARGET_OBJECTS:open62541-plugins>)
>>>>>>> 2b76ea7f

    if(UA_ENABLE_ENCRYPTION_LIBRESSL)
        # Prevent Wincrypt override warning.
        target_compile_definitions(open62541-plugins PUBLIC NOCRYPT=1)
        target_compile_definitions(open62541-object PUBLIC NOCRYPT=1)
        target_compile_definitions(open62541 PUBLIC NOCRYPT=1)
    endif()

    # Declare include directories
    function(include_directories_private)
        foreach(_include_dir IN ITEMS ${ARGN})
            target_include_directories(open62541-object PRIVATE ${_include_dir})
            target_include_directories(open62541-plugins PRIVATE ${_include_dir})
        endforeach()
    endfunction()

    function(include_directories_public)
        include_directories_private(${ARGN})
        foreach(_include_dir IN ITEMS ${ARGN})
            target_include_directories(open62541 PUBLIC $<BUILD_INTERFACE:${_include_dir}>)
        endforeach()
    endfunction()

    # Public includes
    include_directories_public("${PROJECT_SOURCE_DIR}/include"
                               "${PROJECT_SOURCE_DIR}/plugins/include"
                               "${PROJECT_SOURCE_DIR}/deps"
                               "${PROJECT_SOURCE_DIR}/src/pubsub"
                               "${PROJECT_BINARY_DIR}/src_generated")

    if(UA_ENABLE_NODESETLOADER)
        include_directories_public(${NODESETLOADER_PUBLIC_INCLUDES})
    endif()

    # Private includes
    include_directories_private("${PROJECT_BINARY_DIR}")

    if(UA_ENABLE_ENCRYPTION_MBEDTLS)
        include_directories_private(${MBEDTLS_INCLUDE_DIRS})
    endif()
    if(UA_ENABLE_ENCRYPTION_OPENSSL)
        include_directories_private(${OPENSSL_INCLUDE_DIR})
    endif()
    if(UA_ENABLE_ENCRYPTION_LIBRESSL)
        include_directories_private(${LIBRESSL_INCLUDE_DIR})
    endif()
    if(UA_ENABLE_NODESETLOADER)
        include_directories_private(${NODESETLOADER_PRIVATE_INCLUDES})
    endif()
endif()

add_dependencies(open62541-object open62541-code-generation)

# Ensure that the open62541::open62541 alias can be used inside open62541's build
add_library(open62541::open62541 ALIAS open62541)

# Export Symbols
target_compile_definitions(open62541-object PRIVATE -DUA_DYNAMIC_LINKING_EXPORT)
target_compile_definitions(open62541 PRIVATE -DUA_DYNAMIC_LINKING_EXPORT)
if(UA_ENABLE_DISCOVERY_MULTICAST)
    target_compile_definitions(open62541-object PRIVATE -DMDNSD_DYNAMIC_LINKING_EXPORT)
    target_compile_definitions(open62541 PRIVATE -DMDNSD_DYNAMIC_LINKING_EXPORT)
endif()

# Generate properly versioned shared library links on Linux
SET_TARGET_PROPERTIES(open62541 PROPERTIES
                      SOVERSION "${OPEN62541_VER_MAJOR}.${OPEN62541_VER_MINOR}"
                      VERSION "${OPEN62541_VER_MAJOR}.${OPEN62541_VER_MINOR}.${OPEN62541_VER_PATCH}")

# DLL requires linking to dependencies
target_link_libraries(open62541 ${open62541_LIBRARIES})

##########################
# Build Selected Targets #
##########################

# always include, builds with make doc
add_subdirectory(doc)

if(UA_BUILD_EXAMPLES)
    if(UA_ENABLE_AMALGAMATION)
        # Cannot compile tests with amalgamation. Not prepared for single header include
        message(FATAL_ERROR "Examples cannot be built with source amalgamation enabled")
    endif()
    add_subdirectory(examples)
endif()

if(UA_BUILD_UNIT_TESTS)
    if(UA_ENABLE_AMALGAMATION)
        # Cannot compile tests with amalgamation. Amalgamation uses the default plugins, not the testing plugins
        message(FATAL_ERROR "Unit tests cannot be generated with source amalgamation enabled")
    endif()
    enable_testing()
    add_subdirectory(tests)
endif()

if(UA_BUILD_FUZZING OR UA_BUILD_OSS_FUZZ OR UA_BUILD_FUZZING_CORPUS)
    add_subdirectory(tests/fuzz)
endif()

if(UA_BUILD_TOOLS)
    add_subdirectory(tools/ua-tool)
    if(UA_ENABLE_JSON_ENCODING)
        add_subdirectory(tools/ua2json)
    endif()
    if(UA_ENABLE_TPM2_KEYSTORE)
        add_subdirectory(tools/tpm_keystore)
    endif()
endif()

########################
# Linting as target    #
########################

set(CMAKE_EXPORT_COMPILE_COMMANDS ON)
include(linting_build)
include(linting_target)

##########################
# Installation           #
##########################

# invoke via `make install`
# specify install location with `-DCMAKE_INSTALL_PREFIX=xyz`
# Enable shared library with `-DBUILD_SHARED_LIBS=ON`

if(UA_ENABLE_AMALGAMATION)
    install(CODE "MESSAGE(FATAL_ERROR \"Installation with UA_ENABLE_AMALGAMATION=ON is not possible.\")")
endif()

# export library (either static or shared depending on BUILD_SHARED_LIBS)
install(TARGETS open62541
        EXPORT open62541Targets
        LIBRARY DESTINATION ${CMAKE_INSTALL_LIBDIR}
        ARCHIVE DESTINATION ${CMAKE_INSTALL_LIBDIR}
        RUNTIME DESTINATION ${CMAKE_INSTALL_BINDIR}
        INCLUDES DESTINATION include)

set(open62541_install_tools_dir share/open62541)
set(open62541_install_schema_dir share/open62541/schema)
set(open62541_crypto_plugin ${UA_ENABLE_ENCRYPTION})

# Create open62541Config.cmake
include(CMakePackageConfigHelpers)
set(cmake_configfile_install ${CMAKE_INSTALL_LIBDIR}/cmake/open62541)
configure_package_config_file("${CMAKE_CURRENT_SOURCE_DIR}/tools/cmake/open62541Config.cmake.in"
                              "${CMAKE_CURRENT_BINARY_DIR}/open62541Config.cmake"
                              INSTALL_DESTINATION "${cmake_configfile_install}"
                              PATH_VARS open62541_install_tools_dir
                                        open62541_install_schema_dir
                                        open62541_crypto_plugin)
install(FILES "${CMAKE_CURRENT_BINARY_DIR}/open62541Config.cmake"
              "${CMAKE_CURRENT_SOURCE_DIR}/tools/cmake/open62541Macros.cmake"
        DESTINATION "${cmake_configfile_install}")

# Create open62541ConfigVersion.cmake
set(open62541_VERSION)
get_target_property(open62541_VERSION open62541 VERSION)
write_basic_package_version_file("${CMAKE_CURRENT_BINARY_DIR}/open62541ConfigVersion.cmake"
                                 VERSION ${open62541_VERSION} COMPATIBILITY AnyNewerVersion)
install(FILES "${CMAKE_CURRENT_BINARY_DIR}/open62541ConfigVersion.cmake"
        DESTINATION "${cmake_configfile_install}")

# Create open62541Targets.cmake
install(EXPORT open62541Targets
        FILE open62541Targets.cmake
        DESTINATION "${cmake_configfile_install}"
        NAMESPACE open62541::)
export(TARGETS open62541
       NAMESPACE open62541::
       FILE ${CMAKE_CURRENT_BINARY_DIR}/open62541Targets.cmake)

# Generate and install open62541.pc
if(UA_ENABLE_AMALGAMATION)
    set(PC_EXTRA_CFLAGS "-DUA_ENABLE_AMALGAMATION")
endif()
set(pkgcfglibs "-lopen62541")
foreach(lib ${open62541_LIBRARIES})
    set(pkgcfglibs "${pkgcfglibs} -l${lib}")
endforeach()
configure_file(tools/open62541.pc.in ${PROJECT_BINARY_DIR}/src_generated/open62541.pc @ONLY)

if(${CMAKE_SYSTEM_NAME} STREQUAL "Linux")
    install(FILES "${PROJECT_BINARY_DIR}/src_generated/open62541.pc"
            DESTINATION ${CMAKE_INSTALL_LIBDIR}/pkgconfig)
endif()

install(DIRECTORY "tools/certs" "tools/nodeset_compiler"
        DESTINATION ${open62541_install_tools_dir}
        FILES_MATCHING
        PATTERN "*"
        PATTERN "__pycache__" EXCLUDE
        PATTERN "*.pyc" EXCLUDE
        PATTERN ".git*" EXCLUDE
        PERMISSIONS OWNER_READ OWNER_EXECUTE GROUP_READ GROUP_EXECUTE)

# Trailing slash to prevent "schema/schema" nesting
install(DIRECTORY ${UA_SCHEMA_DIR}/
        DESTINATION ${open62541_install_schema_dir}
        FILES_MATCHING
        PATTERN "*.xml"
        PATTERN "*Types.bsd"
        PATTERN "StatusCode.csv"
        PATTERN "NodeIds.csv"
        PERMISSIONS OWNER_READ GROUP_READ)

set(UA_install_tools_files "tools/generate_datatypes.py"
                           "tools/generate_nodeid_header.py"
                           "tools/generate_statuscode_descriptions.py")
install(FILES ${UA_install_tools_files} DESTINATION ${open62541_install_tools_dir}
        PERMISSIONS OWNER_READ OWNER_EXECUTE GROUP_READ GROUP_EXECUTE)

# Recreate the include folder structure from the source also in /usr/include/open62541
if(NOT UA_ENABLE_AMALGAMATION)
    set(FILES_TO_INSTALL ${exported_headers} ${plugin_headers})
    set(BASE_PATH_MAIN "${PROJECT_SOURCE_DIR}/include/open62541")
    set(BASE_PATH_PLUGINS "${PROJECT_SOURCE_DIR}/plugins/include/open62541")
    set(BASE_PATH_ARCH "${PROJECT_SOURCE_DIR}/arch")
    set(BASE_PATH_GENERATED "${PROJECT_BINARY_DIR}/src_generated/open62541")
    set(BASE_PATH_DEPS "${PROJECT_SOURCE_DIR}/deps")

    foreach ( file ${FILES_TO_INSTALL} )
        # Construct a relative path by replacing any occurence of the absolute path
        set(full_path ${file})
        string(REPLACE ${BASE_PATH_MAIN} "" file ${file})
        string(REPLACE ${BASE_PATH_PLUGINS} "" file ${file})
        string(REPLACE ${BASE_PATH_ARCH} "" file ${file})
        string(REPLACE ${BASE_PATH_GENERATED} "" file ${file})
        string(REPLACE ${BASE_PATH_DEPS} "" file ${file})

        get_filename_component(dir ${file} DIRECTORY)

        string(FIND "${full_path}" "${BASE_PATH_DEPS}" has_base_path)
        if("${has_base_path}" EQUAL 0)
            install(FILES ${full_path} DESTINATION include${dir})
        else()
            install(FILES ${full_path} DESTINATION include/open62541${dir})
        endif()
    endforeach()
endif()

##################################
# Visual Studio Solution Folders #
##################################

set_property(GLOBAL PROPERTY USE_FOLDERS ON)
set_property(GLOBAL PROPERTY PREDEFINED_TARGETS_FOLDER "_CmakePredifinedTargets")

set_target_properties(open62541 PROPERTIES FOLDER "open62541/lib")
set_target_properties(open62541-object PROPERTIES FOLDER "open62541/lib")
if(UA_ENABLE_AMALGAMATION)
    set_target_properties(open62541-amalgamation-header PROPERTIES FOLDER "open62541/lib")
    set_target_properties(open62541-amalgamation-source PROPERTIES FOLDER "open62541/lib")
endif()

set_target_properties(open62541-generator-namespace PROPERTIES FOLDER "open62541/generators")
set_target_properties(open62541-generator-statuscode PROPERTIES FOLDER "open62541/generators")
set_target_properties(open62541-generator-transport PROPERTIES FOLDER "open62541/generators")
set_target_properties(open62541-generator-types PROPERTIES FOLDER "open62541/generators")
if(UA_ENABLE_NODESET_INJECTOR)
    set_target_properties(open62541-generator-nodesetinjector PROPERTIES FOLDER "open62541/generators")
    add_subdirectory(tools/nodeset_injector)
    set(UA_NODESETINJECTOR_GENERATORS ${UA_NODESETINJECTOR_GENERATORS} PARENT_SCOPE)
endif()<|MERGE_RESOLUTION|>--- conflicted
+++ resolved
@@ -1318,16 +1318,12 @@
     target_compile_definitions(open62541-plugins PRIVATE -DUA_DYNAMIC_LINKING_EXPORT)
     set_target_properties(open62541-plugins PROPERTIES FOLDER "open62541/lib")
 
-<<<<<<< HEAD
     if(UA_ENABLE_COVERAGE)
         add_coverage(open62541-object)
         add_coverage(open62541-plugins)
     endif()
 
-    add_library(${OPEN62541-LIB} $<TARGET_OBJECTS:open62541-object> $<TARGET_OBJECTS:open62541-plugins>)
-=======
     add_library(open62541 $<TARGET_OBJECTS:open62541-object> $<TARGET_OBJECTS:open62541-plugins>)
->>>>>>> 2b76ea7f
 
     if(UA_ENABLE_ENCRYPTION_LIBRESSL)
         # Prevent Wincrypt override warning.
