cmake_minimum_required(VERSION 3.13)

if(UA_BUILD_FUZZING OR UA_BUILD_OSS_FUZZ OR UA_BUILD_FUZZING_CORPUS)
    project(open62541) # We need to have C++ support configured for fuzzing
else()
    project(open62541 C) # Do not look for a C++ compiler
endif()

# set(CMAKE_VERBOSE_MAKEFILE ON)

string(TOLOWER "${CMAKE_BUILD_TYPE}" BUILD_TYPE_LOWER_CASE)

set(CMAKE_MODULE_PATH "${PROJECT_SOURCE_DIR}/tools/cmake")

find_package(Python3 REQUIRED)
find_package(Git)

include(AssignSourceGroup)
include(GNUInstallDirs)
include(open62541Macros)

#############################
# Compiled binaries folders #
#############################

set(CMAKE_RUNTIME_OUTPUT_DIRECTORY ${CMAKE_BINARY_DIR}/bin)
set(CMAKE_LIBRARY_OUTPUT_DIRECTORY ${CMAKE_BINARY_DIR}/bin)
set(CMAKE_ARCHIVE_OUTPUT_DIRECTORY ${CMAKE_BINARY_DIR}/bin)

###########
# Version #
###########

# The current version information. On the master branch, we take the version
# number from the latest release plus the "-undefined" label. Will be
# overwritten with more detailed information if git is available.
set(OPEN62541_VER_MAJOR 1)
set(OPEN62541_VER_MINOR 4)
set(OPEN62541_VER_PATCH 2)
set(OPEN62541_VER_LABEL "-undefined") # like "-rc1" or "-g4538abcd" or "-g4538abcd-dirty"
set(OPEN62541_VER_COMMIT "unknown-commit")

# Overwrite the version information based on git if available
include(SetGitBasedVersion)
set_open62541_version()

# Examples for the version string are:
# v1.2
# v1.2.3
# v1.2.3-rc1
# v1.2.3-rc1-dirty
# v1.2.3-5-g4538abcd
# v1.2.3-5-g4538abcd-dirty
set(OPEN62541_VERSION "v${OPEN62541_VER_MAJOR}.${OPEN62541_VER_MINOR}.${OPEN62541_VER_PATCH}${OPEN62541_VER_LABEL}")
MESSAGE(STATUS "open62541 Version: ${OPEN62541_VERSION}")

################
# Architecture #
################

set(UA_ARCHITECTURES "none" "posix" "win32")
set(UA_ARCHITECTURE "" CACHE STRING "Architecture to build open62541 for")
SET_PROPERTY(CACHE UA_ARCHITECTURE PROPERTY STRINGS "" ${UA_ARCHITECTURES})

if("${UA_ARCHITECTURE}" STREQUAL "")
    if(UNIX)
        set(UA_ARCHITECTURE "posix" CACHE STRING "" FORCE)
    elseif(WIN32)
        set(UA_ARCHITECTURE "win32" CACHE STRING ""  FORCE)
    endif(UNIX)
endif()

message(STATUS "The selected architecture is: ${UA_ARCHITECTURE}")
if("${UA_ARCHITECTURE}" STREQUAL "posix")
    set(UA_ARCHITECTURE_POSIX 1)
elseif("${UA_ARCHITECTURE}" STREQUAL "win32")
    set(UA_ARCHITECTURE_WIN32 1)
endif()

#################
# Build Options #
#################

# Set default build type.
if(NOT CMAKE_BUILD_TYPE)
    message(STATUS "CMAKE_BUILD_TYPE not given; setting to 'Debug'")
    set(CMAKE_BUILD_TYPE "Debug" CACHE STRING "Choose the type of build" FORCE)
endif()

option(UA_ENABLE_AMALGAMATION "Concatenate the library to a single file open62541.h/.c" OFF)
option(BUILD_SHARED_LIBS "Enable building of shared libraries (dll/so)" OFF)
set(UA_LOGLEVEL 100 CACHE STRING "Minimal level for logs (in addition to the log plugin settings) (100=TRACE, 200=DEBUG, 300=INFO, 400=WARNING, 500=ERROR, 600=FATAL)")
option(UA_ENABLE_DIAGNOSTICS "Enable diagnostics information exposed by the server" ON)
option(UA_ENABLE_METHODCALLS "Enable the Method service set" ON)
option(UA_ENABLE_SUBSCRIPTIONS "Enable subscriptions support" ON)
option(UA_ENABLE_SUBSCRIPTIONS_EVENTS "Enable event monitoring" ON)
option(UA_ENABLE_DA "Enable OPC UA DataAccess (Part 8) definitions" ON)
option(UA_ENABLE_HISTORIZING "Enable basic support for historical access (client and server)" ON)
option(UA_ENABLE_DISCOVERY "Enable Discovery Service (LDS)" ON)
option(UA_ENABLE_JSON_ENCODING "Enable JSON encoding" ON)
option(UA_ENABLE_XML_ENCODING "Enable XML encoding (EXPERIMENTAL)" OFF)
option(UA_ENABLE_NODESETLOADER "Enable nodesetLoader public API" OFF)
option(UA_ENABLE_DATATYPES_ALL "Generate all datatypes for namespace zero (uses more binary space)" ON)

if(UA_INFORMATION_MODEL_AUTOLOAD AND NOT UA_BUILD_FUZZING)
    set(UA_ENABLE_NODESET_INJECTOR ON)
endif()

set(MULTITHREADING_DEFAULT 0)
if(WIN32 OR UNIX)
  # Enable multithreading by default on Windows and POSIX-like (Unix) systems
  set(MULTITHREADING_DEFAULT 100)
endif()
set(UA_MULTITHREADING ${MULTITHREADING_DEFAULT} CACHE STRING
    "Multithreading support (<100: No multithreading support, >=100: Thread-safety enabled (internal mutexes)")

option(UA_ENABLE_SUBSCRIPTIONS_ALARMS_CONDITIONS "Enable the use of A&C. (EXPERIMENTAL)" OFF)
mark_as_advanced(UA_ENABLE_SUBSCRIPTIONS_ALARMS_CONDITIONS)

option(UA_ENABLE_NODEMANAGEMENT "Enable dynamic addition and removal of nodes at runtime" ON)
mark_as_advanced(UA_ENABLE_NODEMANAGEMENT)

option(UA_ENABLE_PARSING "Utility functions that require parsing (e.g. NodeId expressions)" ON)
mark_as_advanced(UA_ENABLE_PARSING)

option(UA_ENABLE_INLINABLE_EXPORT "Export 'static inline' methods as regular API" OFF)
mark_as_advanced(UA_ENABLE_INLINABLE_EXPORT)

option(UA_ENABLE_DISCOVERY_MULTICAST "Enable Discovery Service with multicast support (LDS-ME)" OFF)
mark_as_advanced(UA_ENABLE_DISCOVERY_MULTICAST)

# security provider
set(UA_ENCRYPTION_PLUGINS "MBEDTLS" "OPENSSL" "LIBRESSL")
set(UA_ENABLE_ENCRYPTION OFF CACHE STRING "Encryption support (LibreSSL EXPERIMENTAL)")
SET_PROPERTY(CACHE UA_ENABLE_ENCRYPTION PROPERTY STRINGS "OFF" ${UA_ENCRYPTION_PLUGINS})
option(UA_ENABLE_ENCRYPTION_OPENSSL "Deprecated: Enable encryption support (uses openssl)" OFF)
mark_as_advanced(UA_ENABLE_ENCRYPTION_OPENSSL)
option(UA_ENABLE_ENCRYPTION_MBEDTLS "Deprecated: Enable encryption support (uses mbedTLS)" OFF)
mark_as_advanced(UA_ENABLE_ENCRYPTION_MBEDTLS)

list (FIND UA_ENCRYPTION_PLUGINS ${UA_ENABLE_ENCRYPTION} _tmp)
if(UA_ENABLE_ENCRYPTION STREQUAL "OFF" OR ${_tmp} GREATER -1)
    set(UA_ENABLE_ENCRYPTION_OPENSSL OFF)
    set(UA_ENABLE_ENCRYPTION_MBEDTLS OFF)
    set(UA_ENABLE_ENCRYPTION_LIBRESSL OFF)
    if(UA_ENABLE_ENCRYPTION STREQUAL "MBEDTLS")
        set(UA_ENABLE_ENCRYPTION_MBEDTLS ON)
    elseif(UA_ENABLE_ENCRYPTION STREQUAL "OPENSSL")
        set(UA_ENABLE_ENCRYPTION_OPENSSL ON)
    elseif(UA_ENABLE_ENCRYPTION STREQUAL "LIBRESSL")
        set(UA_ENABLE_ENCRYPTION_LIBRESSL ON)
    endif()
# Only for backward compatability
elseif(UA_ENABLE_ENCRYPTION)
    message(DEPRECATION "Set UA_ENABLE_ENCRYPTION to the desired encryption library." )
    if(NOT UA_ENABLE_ENCRYPTION_OPENSSL)
    set(UA_ENABLE_ENCRYPTION_MBEDTLS ON)
    endif()
else()
    message(DEPRECATION "Set UA_ENABLE_ENCRYPTION to the desired encryption library." )
    if(UA_ENABLE_ENCRYPTION_MBEDTLS)
        set(UA_ENABLE_ENCRYPTION "MBEDTLS")
        set(UA_ENABLE_ENCRYPTION_OPENSSL OFF)
    endif()
    if(UA_ENABLE_ENCRYPTION_OPENSSL)
        set(UA_ENABLE_ENCRYPTION "OPENSSL")
        set(UA_ENABLE_ENCRYPTION_MBEDTLS OFF)
    endif()
endif()

# TPM Security
set(UA_ENABLE_ENCRYPTION_TPM2 "OFF" CACHE STRING "TPM encryption support")
SET_PROPERTY(CACHE UA_ENABLE_ENCRYPTION_TPM2 PROPERTY STRINGS "ON" "OFF")

if(UA_ENABLE_ENCRYPTION_TPM2 STREQUAL "OFF")
    set(UA_ENABLE_TPM2_SECURITY OFF)
    set(UA_ENABLE_TPM2_KEYSTORE OFF)
else()
    set(UA_ENABLE_TPM2_SECURITY ON)
    set(UA_ENABLE_TPM2_KEYSTORE ON)
endif()

if(UA_ENABLE_TPM2_SECURITY)
    if(NOT UA_ENABLE_ENCRYPTION)
        message(FATAL_ERROR "TPM2 encryption cannot be used with disabled UA_ENABLE_ENCRYPTION")
    endif()
    find_library(TPM2_LIB tpm2_pkcs11)
    message(${TPM2_LIB})
endif()

if(UA_ENABLE_TPM2_KEYSTORE)
    if(NOT UA_ENABLE_ENCRYPTION)
        message(FATAL_ERROR "TPM2 Keystore cannot be used with disabled UA_ENABLE_ENCRYPTION")
    endif()
endif()

# Namespace Zero
set(UA_NAMESPACE_ZERO "REDUCED" CACHE STRING "Completeness of the generated namespace zero (minimal/reduced/full)")
SET_PROPERTY(CACHE UA_NAMESPACE_ZERO PROPERTY STRINGS "MINIMAL" "REDUCED" "FULL")
if(UA_NAMESPACE_ZERO STREQUAL "MINIMAL")
    set(UA_GENERATED_NAMESPACE_ZERO OFF)
else()
    set(UA_GENERATED_NAMESPACE_ZERO ON)
endif()

if(UA_NAMESPACE_ZERO STREQUAL "FULL")
    set(UA_GENERATED_NAMESPACE_ZERO_FULL ON)
else()
    set(UA_GENERATED_NAMESPACE_ZERO_FULL OFF)
endif()

if(MSVC AND UA_NAMESPACE_ZERO STREQUAL "FULL")
    # For the full NS0 we need a stack size of 8MB (as it is default on linux)
    # See https://github.com/open62541/open62541/issues/1326
    set(CMAKE_EXE_LINKER_FLAGS "${CMAKE_EXE_LINKER_FLAGS} /STACK:8000000")
endif()

if(UA_BUILD_FUZZING OR UA_BUILD_OSS_FUZZ OR UA_BUILD_FUZZING_CORPUS)
    # Force enable options not passed in the build script, to also fuzzy-test this code
    set(UA_ENABLE_DISCOVERY ON CACHE STRING "" FORCE)
    set(UA_ENABLE_DISCOVERY_MULTICAST ON CACHE STRING "" FORCE)
    set(UA_ENABLE_ENCRYPTION ON CACHE STRING "OFF" FORCE)
    set(UA_ENABLE_ENCRYPTION_MBEDTLS ON CACHE STRING "" FORCE)
    set(UA_ENABLE_HISTORIZING ON CACHE STRING "" FORCE)
    set(UA_ENABLE_JSON_ENCODING ON CACHE STRING "" FORCE)
    set(UA_ENABLE_SUBSCRIPTIONS ON CACHE STRING "" FORCE)
    set(UA_ENABLE_SUBSCRIPTIONS_EVENTS ON CACHE STRING "" FORCE)
endif()

# It should not be possible to enable events without enabling subscriptions and full ns0
#if((UA_ENABLE_SUBSCRIPTIONS_EVENTS) AND (NOT (UA_ENABLE_SUBSCRIPTIONS AND UA_NAMESPACE_ZERO STREQUAL "FULL")))
#    message(FATAL_ERROR "Unable to enable events without UA_ENABLE_SUBSCRIPTIONS and full namespace 0")
#endif()

# It should not be possible to enable Alarms and Condition without enabling Events and full ns0
if((UA_ENABLE_SUBSCRIPTIONS_ALARMS_CONDITIONS) AND (NOT (UA_ENABLE_SUBSCRIPTIONS_EVENTS AND UA_NAMESPACE_ZERO STREQUAL "FULL")))
    message(FATAL_ERROR "Unable to enable A&C without UA_ENABLE_SUBSCRIPTIONS_EVENTS and full namespace 0")
endif()

if(UA_ENABLE_DISCOVERY_MULTICAST AND NOT UA_ENABLE_DISCOVERY)
    MESSAGE(WARNING "UA_ENABLE_DISCOVERY_MULTICAST is enabled, but not UA_ENABLE_DISCOVERY. UA_ENABLE_DISCOVERY_MULTICAST will be set to OFF")
    SET(UA_ENABLE_DISCOVERY_MULTICAST OFF CACHE BOOL "Enable Discovery Service with multicast support (LDS-ME)" FORCE)
endif()

# Advanced options
option(UA_ENABLE_COVERAGE "Enable gcov coverage" OFF)
mark_as_advanced(UA_ENABLE_COVERAGE)
if(UA_ENABLE_COVERAGE)
    # We are using the scripts provided at for coverage testing: https://github.com/RWTH-HPC/CMake-codecov
    set(ENABLE_COVERAGE ON)
    find_package(codecov REQUIRED)
endif()

option(UA_ENABLE_QUERY "Enable query support in the client (most servers don't support it)" OFF)
mark_as_advanced(UA_ENABLE_QUERY)

option(UA_FORCE_32BIT "Force compilation as 32-bit executable" OFF)
mark_as_advanced(UA_FORCE_32BIT)

option(UA_FORCE_WERROR "Force compilation with -Werror (or /WX on MSVC)" OFF)
mark_as_advanced(UA_FORCE_WERROR)

option(UA_ENABLE_DEBUG_SANITIZER "Use sanitizer in debug mode" ON)
mark_as_advanced(UA_ENABLE_DEBUG_SANITIZER)

# General PubSub setup
option(UA_ENABLE_PUBSUB "Enable the PubSub protocol" ON)

option(UA_ENABLE_PUBSUB_SKS "Enable Security Key Service support for publisher and subscriber" OFF)
mark_as_advanced(UA_ENABLE_PUBSUB_SKS)
if(UA_ENABLE_PUBSUB_SKS)
    message(WARNING "The PubSub SKS feature is under development and not yet ready.")
    if(NOT UA_ENABLE_ENCRYPTION)
        message(FATAL_ERROR "PubSub SKS cannot be used with disabled UA_ENABLE_ENCRYPTION")
    endif()
    if(NOT UA_NAMESPACE_ZERO STREQUAL "FULL")
        message(FATAL_ERROR "PubSub SKS needs the full Namespace Zero")
    endif()
endif()

option(UA_ENABLE_PUBSUB_INFORMATIONMODEL "Enable PubSub information model twin" ON)
if(UA_ENABLE_PUBSUB_INFORMATIONMODEL)
    if(NOT UA_ENABLE_PUBSUB)
        message(FATAL_ERROR "PubSub information model representation cannot be used with disabled PubSub function.")
    endif()
    if(UA_NAMESPACE_ZERO STREQUAL "MINIMAL")
        message(FATAL_ERROR "PubSub information model representation cannot be used with MINIMAL namespace zero.")
    endif()
endif()

option(UA_ENABLE_PUBSUB_FILE_CONFIG "Enable loading PubSub Config from file extension" OFF)
mark_as_advanced(UA_ENABLE_PUBSUB_FILE_CONFIG)
if(UA_ENABLE_PUBSUB_FILE_CONFIG)
    if(NOT UA_ENABLE_PUBSUB)
        message(FATAL_ERROR "For UA_ENABLE_PUBSUB_FILE_CONFIG PubSub needs to be enabled")
    endif()
endif()

option(UA_ENABLE_PUBSUB_MONITORING "Enable monitoring of PubSub components (e.g. MessageReceiveTimeout)" OFF)
mark_as_advanced(UA_ENABLE_PUBSUB_MONITORING)
if(UA_ENABLE_PUBSUB_MONITORING)
    if(NOT UA_ENABLE_PUBSUB)
        message(FATAL_ERROR "PubSub monitoring cannot be used with PubSub function disabled")
    endif()
endif()

option(UA_ENABLE_MQTT "Enable MQTT connections for the EventLoop" OFF)
mark_as_advanced(UA_ENABLE_MQTT)
if(UA_ENABLE_MQTT)
    if(NOT EXISTS "${UA_FILE_MQTT}")
        message(STATUS "Submodule update")
        execute_process(COMMAND ${GIT_EXECUTABLE} submodule update --init --recursive
                        WORKING_DIRECTORY ${PROJECT_SOURCE_DIR}
                        RESULT_VARIABLE GIT_SUBMOD_RESULT)
        if(NOT GIT_SUBMOD_RESULT EQUAL "0")
            message(FATAL_ERROR "git submodule update --init --recursive failed with ${GIT_SUBMOD_RESULT}")
        endif()
    endif()
    include_directories("${PROJECT_SOURCE_DIR}/deps/mqtt-c/include")
endif()

option(UA_ENABLE_STATUSCODE_DESCRIPTIONS "Enable conversion of StatusCode to human-readable error message" ON)
mark_as_advanced(UA_ENABLE_STATUSCODE_DESCRIPTIONS)

option(UA_ENABLE_TYPEDESCRIPTION "Add the type and member names to the UA_DataType structure" ON)
mark_as_advanced(UA_ENABLE_TYPEDESCRIPTION)

option(UA_ENABLE_NODESET_COMPILER_DESCRIPTIONS "Set node description attribute for nodeset compiler generated nodes" ON)
mark_as_advanced(UA_ENABLE_NODESET_COMPILER_DESCRIPTIONS)

option(UA_ENABLE_DETERMINISTIC_RNG "Do not seed the random number generator (e.g. for unit tests)." OFF)
mark_as_advanced(UA_ENABLE_DETERMINISTIC_RNG)

option(UA_ENABLE_MALLOC_SINGLETON
       "Use a global variable pointer for malloc (and free, ...) that can be switched at runtime" OFF)
mark_as_advanced(UA_ENABLE_MALLOC_SINGLETON)

option(UA_MSVC_FORCE_STATIC_CRT "Force linking with the static C-runtime library when compiling to static library with MSVC" ON)
mark_as_advanced(UA_MSVC_FORCE_STATIC_CRT)

option(UA_FILE_NS0 "Override the NodeSet xml file used to generate namespace zero")
mark_as_advanced(UA_FILE_NS0)

# Blacklist file passed as --blacklist to the nodeset compiler. All the given nodes will be removed from the generated
# nodeset, including all the references to and from that node. The format is a node id per line.
# Supported formats: "i=123" (for NS0), "ns=2;s=asdf" (matches NS2 in that specific file), or recommended
# "ns=http://opcfoundation.org/UA/DI/;i=123" namespace index independent node id
option(UA_FILE_NS0_BLACKLIST "File containing blacklisted nodes which should not be included in the generated nodeset code.")
mark_as_advanced(UA_FILE_NS0_BLACKLIST)

# Semaphores/file system may not be available on embedded devices. It can be
# disabled with the following option
option(UA_ENABLE_DISCOVERY_SEMAPHORE "Enable Discovery Semaphore support" ON)
mark_as_advanced(UA_ENABLE_DISCOVERY_SEMAPHORE)

option(UA_ENABLE_UNIT_TESTS_MEMCHECK "Use Valgrind (Linux) or DrMemory (Windows) to detect memory leaks when running the unit tests" OFF)
mark_as_advanced(UA_ENABLE_UNIT_TESTS_MEMCHECK)

# Build options for debugging
option(UA_DEBUG "Enable assertions and additional functionality that should not be included in release builds" OFF)
mark_as_advanced(UA_DEBUG)
if(CMAKE_BUILD_TYPE STREQUAL "Debug")
    set(UA_DEBUG ON)
endif()

option(UA_DEBUG_DUMP_PKGS "Dump every package received by the server as hexdump format" OFF)
mark_as_advanced(UA_DEBUG_DUMP_PKGS)

option(UA_ENABLE_HARDENING "Enable Hardening measures (e.g. Stack-Protectors and Fortify)" ON)
mark_as_advanced(UA_ENABLE_HARDENING)

if(CMAKE_VERSION VERSION_GREATER 3.6)
    set(UA_ENABLE_STATIC_ANALYZER "OFF" CACHE STRING "Enable installed static analyzer during build process (off/minimal/reduced/full)")
    mark_as_advanced(UA_ENABLE_STATIC_ANALYZER)
    SET_PROPERTY(CACHE UA_ENABLE_STATIC_ANALYZER PROPERTY STRINGS "OFF" "MINIMAL" "REDUCED" "FULL")
endif()

option(UA_DEBUG_FILE_LINE_INFO "Enable file and line information as additional debugging output for error messages" OFF)
mark_as_advanced(UA_DEBUG_FILE_LINE_INFO)

if(CMAKE_BUILD_TYPE MATCHES DEBUG)
    set(UA_DEBUG_FILE_LINE_INFO ON)
endif()

# Build Targets
option(UA_BUILD_EXAMPLES "Build example servers and clients" OFF)
option(UA_BUILD_TOOLS "Build OPC UA shell tools" OFF)
option(UA_BUILD_UNIT_TESTS "Build the unit tests" OFF)
option(UA_BUILD_FUZZING "Build the fuzzing executables" OFF)
mark_as_advanced(UA_BUILD_FUZZING)
if(UA_BUILD_FUZZING)
    # oss-fuzz already defines this by default
    add_definitions(-DFUZZING_BUILD_MODE_UNSAFE_FOR_PRODUCTION)
endif()

option(UA_BUILD_FUZZING_CORPUS "Build the fuzzing corpus" OFF)
mark_as_advanced(UA_BUILD_FUZZING_CORPUS)
if(UA_BUILD_FUZZING_CORPUS)
    add_definitions(-DUA_DEBUG_DUMP_PKGS_FILE)
    set(UA_ENABLE_TYPEDESCRIPTION ON CACHE STRING "" FORCE)
    #set(UA_DEBUG_DUMP_PKGS ON CACHE STRING "" FORCE)
endif()

option(UA_BUILD_OSS_FUZZ "Special build switch used in oss-fuzz" OFF)
mark_as_advanced(UA_BUILD_OSS_FUZZ)

##########################
# Advanced Build Targets #
##########################

# Building shared libs (dll, so). This option is written into ua_config.h.
set(UA_DYNAMIC_LINKING OFF)
if(BUILD_SHARED_LIBS)
  set(UA_DYNAMIC_LINKING ON)
  if(UA_ENABLE_DISCOVERY_MULTICAST)
      set(MDNSD_DYNAMIC_LINKING ON)
  endif()
endif()

if(UA_ENABLE_SUBSCRIPTIONS_ALARMS_CONDITIONS)
    MESSAGE(WARNING "UA_ENABLE_SUBSCRIPTIONS_ALARMS_CONDITIONS is enabled. The feature is under development and marked as EXPERIMENTAL")
endif()

if(UA_ENABLE_SUBSCRIPTIONS_EVENTS AND (NOT UA_ENABLE_SUBSCRIPTIONS))
    MESSAGE(WARNING "UA_ENABLE_SUBSCRIPTIONS_EVENTS needs Subscriptions enabled")
    set(UA_ENABLE_SUBSCRIPTIONS_EVENTS OFF)
endif()

if(UA_ENABLE_HISTORIZING AND (NOT UA_ENABLE_SUBSCRIPTIONS))
    MESSAGE(FATAL_ERROR "UA_ENABLE_HISTORIZING needs Subscriptions enabled")
endif()

######################
# External Libraries #
######################

set(open62541_LIBRARIES "")
set(open62541_PUBLIC_LIBRARIES "")
if("${UA_ARCHITECTURE}" STREQUAL "posix")
    list(APPEND open62541_LIBRARIES "m")
    if(UA_MULTITHREADING GREATER_EQUAL 100 OR UA_BUILD_UNIT_TESTS)
        list(APPEND open62541_PUBLIC_LIBRARIES "pthread")
    endif()
    if(NOT APPLE AND (NOT ${CMAKE_SYSTEM_NAME} MATCHES "OpenBSD"))
        list(APPEND open62541_LIBRARIES "rt")
    endif()
elseif("${UA_ARCHITECTURE}" STREQUAL "win32")
    list(APPEND open62541_LIBRARIES "ws2_32")
    list(APPEND open62541_LIBRARIES "iphlpapi")
endif()

if(UA_ENABLE_ENCRYPTION_OPENSSL)
    # use the OpenSSL encryption library
    # https://cmake.org/cmake/help/v3.13/module/FindOpenSSL.html
    find_package(OpenSSL REQUIRED)
    list(APPEND open62541_LIBRARIES "${OPENSSL_LIBRARIES}")
endif()

if(UA_ENABLE_ENCRYPTION_LIBRESSL)
    # See https://github.com/libressl-portable/portable/blob/master/FindLibreSSL.cmake
    find_package(LibreSSL REQUIRED)
    list(APPEND open62541_LIBRARIES ${LIBRESSL_LIBRARIES})
    if(WIN32)
        # Add bestcrypt for random generator and ws2_32 for crypto
        list(APPEND open62541_LIBRARIES ws2_32 bcrypt)
    endif()
endif()

if(UA_ENABLE_ENCRYPTION_MBEDTLS)
    # The recommended way is to install mbedtls via the OS package manager. If
    # that is not possible, manually compile mbedTLS and set the cmake variables
    # defined in /tools/cmake/FindMbedTLS.cmake.
    find_package(MbedTLS REQUIRED)
    list(APPEND open62541_LIBRARIES ${MBEDTLS_LIBRARIES})
endif()

if(UA_ENABLE_TPM2_SECURITY)
    list(APPEND open62541_LIBRARIES ${TPM2_LIB})
endif()

#####################
# Compiler Settings #
#####################

# Check if a C compiler flag is supported and add it (if supported)
# Taken from https://stackoverflow.com/a/33266748
include(CheckCCompilerFlag)
function(check_add_cc_flag CC_FLAG)
    string(FIND "${CMAKE_C_FLAGS}" "${CC_FLAG}" flag_already_set)
    if(flag_already_set EQUAL -1)
        message(STATUS "Test CC flag ${CC_FLAG}")
        check_c_compiler_flag("${CC_FLAG}" flag_supported)
        if(flag_supported)
            set(CMAKE_C_FLAGS "${CMAKE_C_FLAGS} ${CC_FLAG}" CACHE INTERNAL "C Compiler Flags")
        endif()
        unset(flag_supported CACHE)
    endif()
endfunction()
function(add_cc_flag CC_FLAG)
    string(FIND "${CMAKE_C_FLAGS}" "${CC_FLAG}" flag_already_set)
    if(flag_already_set EQUAL -1)
        set(CMAKE_C_FLAGS "${CMAKE_C_FLAGS} ${CC_FLAG}" CACHE INTERNAL "C Compiler Flags")
    endif()
endfunction()

if(CMAKE_COMPILER_IS_GNUCC OR CMAKE_C_COMPILER_ID STREQUAL "Clang")
    check_add_cc_flag("-std=c99")   # C99 mode
    check_add_cc_flag("-pipe")      # Avoid writing temporary files (for compiler speed)
    check_add_cc_flag("-Wall")      # Warnings
    check_add_cc_flag("-Wextra")    # More warnings
    check_add_cc_flag("-Wpedantic") # Standard compliance
    if(UA_FORCE_WERROR)
        check_add_cc_flag("-Werror") # All warnings are errors
        check_add_cc_flag("-Wunused-command-line-argument") # Warning for command line args instead of error
    endif()

    check_add_cc_flag("-Wno-static-in-inline") # Clang doesn't like the use of static inline methods inside static inline methods
    check_add_cc_flag("-Wno-overlength-strings") # May happen in the nodeset compiler when complex values are directly encoded
    check_add_cc_flag("-Wno-unused-parameter") # some methods may require unused arguments to cast to a method pointer
    check_add_cc_flag("-Wno-maybe-uninitialized") # too many false positives

    # Use a strict subset of the C and C++ languages
    check_add_cc_flag("-Wc++-compat")

    # Check that format strings (printf/scanf) are sane
    check_add_cc_flag("-Wformat")
    check_add_cc_flag("-Wformat-security")
    check_add_cc_flag("-Wformat-nonliteral")

    # Check prototype definitions
    check_add_cc_flag("-Wmissing-prototypes")
    check_add_cc_flag("-Wstrict-prototypes")
    check_add_cc_flag("-Wredundant-decls")

    check_add_cc_flag("-Wuninitialized")
    check_add_cc_flag("-Winit-self")
    check_add_cc_flag("-Wcast-qual")
    check_add_cc_flag("-Wstrict-overflow")
    check_add_cc_flag("-Wnested-externs")
    check_add_cc_flag("-Wmultichar")
    check_add_cc_flag("-Wundef")
    check_add_cc_flag("-fno-strict-aliasing") # fewer compiler assumptions about pointer types
    check_add_cc_flag("-fexceptions") # recommended for multi-threaded C code, also in combination with C++ code

    # Generate position-independent code for shared libraries (adds a performance penalty)
    if(BUILD_SHARED_LIBS)
        add_cc_flag("-fPIC")
    endif()

    if(UA_MULTITHREADING GREATER_EQUAL 100 AND NOT WIN32)
        check_add_cc_flag("-pthread")
    endif()

    # Force 32bit build
    if(UA_FORCE_32BIT)
        if(MSVC)
            message(FATAL_ERROR "Select the 32bit (cross-) compiler instead of forcing compiler options")
        endif()
        set(CMAKE_C_FLAGS "${CMAKE_C_FLAGS} -m32") # GCC and Clang, possibly more
    endif()

    # Coverage
    if(UA_ENABLE_COVERAGE)
        check_add_cc_flag("--coverage")
        if(CMAKE_C_COMPILER_ID STREQUAL "Clang")
            check_add_cc_flag("-fprofile-instr-generate")
            check_add_cc_flag("-fcoverage-mapping")
        endif()
    endif()

    if(NOT MINGW AND NOT UA_BUILD_OSS_FUZZ)
        if(UA_ENABLE_HARDENING)
            check_add_cc_flag("-fstack-protector-strong") # more performant stack protector, available since gcc 4.9
            check_add_cc_flag("-fstack-clash-protection") # increased reliability of stack overflow detection, available since gcc 8
            # future use (control flow integrity protection)
            if(NOT ${CMAKE_SYSTEM_NAME} MATCHES "OpenBSD")
                check_add_cc_flag("-mcet")
                check_add_cc_flag("-fcf-protection")
            endif()
        endif()

        # IPO requires too much memory for unit tests
        # GCC docu recommends to compile all files with the same options, therefore ignore it completely
        if(NOT UA_BUILD_UNIT_TESTS AND NOT DEFINED CMAKE_INTERPROCEDURAL_OPTIMIZATION)
            # needed to check if IPO is supported (check needs cmake > 3.9)
            if("${CMAKE_VERSION}" VERSION_GREATER 3.9)
                cmake_policy(SET CMP0069 NEW) # needed as long as required cmake < 3.9
                include(CheckIPOSupported)
                check_ipo_supported(RESULT CC_HAS_IPO) # Inter Procedural Optimization / Link Time Optimization (should be same as -flto)
                if(CC_HAS_IPO AND NOT UA_DEBUG)
                    set(CMAKE_INTERPROCEDURAL_OPTIMIZATION ON)
                endif()
            endif()
        endif()
    endif()

    # Linker
    set(CMAKE_SHARED_LIBRARY_LINK_C_FLAGS "") # cmake sets -rdynamic by default

    # Debug
    if(UA_ENABLE_DEBUG_SANITIZER AND BUILD_TYPE_LOWER_CASE STREQUAL "debug" AND UNIX AND NOT UA_BUILD_OSS_FUZZ AND
       CMAKE_C_COMPILER_ID STREQUAL "Clang" AND NOT UA_ENABLE_UNIT_TESTS_MEMCHECK)
        # Add default sanitizer settings when using clang and Debug build.
        # This allows e.g. CLion to find memory locations for SegFaults
        message(STATUS "Sanitizer enabled")
        set(SANITIZER_FLAGS "-g -fno-omit-frame-pointer -gline-tables-only -fsanitize=address -fsanitize-address-use-after-scope -fsanitize=leak -fsanitize=undefined")
        if(CMAKE_CXX_COMPILER_VERSION AND CMAKE_CXX_COMPILER_VERSION VERSION_LESS 10.0)
            set(SANITIZER_FLAGS "${SANITIZER_FLAGS} -fsanitize-coverage=trace-pc-guard")
        endif()
        set(CMAKE_C_FLAGS "${CMAKE_C_FLAGS} ${SANITIZER_FLAGS}")
        set(CMAKE_CXX_FLAGS "${CMAKE_CXX_FLAGS} ${SANITIZER_FLAGS}")
    endif()

    if(NOT MINGW AND UA_ENABLE_HARDENING AND ((CMAKE_BUILD_TYPE STREQUAL "Release") OR (CMAKE_BUILD_TYPE STREQUAL "RelWithDebInfo")))
        check_add_cc_flag("-D_FORTIFY_SOURCE=2") # run-time buffer overflow detection (needs at least -O1)
    endif()

    # Strip release builds
    if(CMAKE_BUILD_TYPE STREQUAL "MinSizeRel" OR CMAKE_BUILD_TYPE STREQUAL "Release")
        check_add_cc_flag("-ffunction-sections")
        check_add_cc_flag("-fdata-sections")
        check_add_cc_flag("-fno-unwind-tables")
        check_add_cc_flag("-fno-asynchronous-unwind-tables")
        check_add_cc_flag("-fno-math-errno")
#        check_add_cc_flag("-fno-ident")

        # remove stack-protector with MinSizeRel
        if(CMAKE_BUILD_TYPE STREQUAL "MinSizeRel")
            check_add_cc_flag("-fno-stack-protector")
        endif()
        if(NOT OS9)
            set(CMAKE_C_LINK_FLAGS "${CMAKE_C_LINK_FLAGS} -s")
            set(CMAKE_SHARED_LINKER_FLAGS "${CMAKE_SHARED_LINKER_FLAGS} -s")
        endif()
        if(APPLE)
            set(CMAKE_C_LINK_FLAGS "${CMAKE_C_LINK_FLAGS} -Wl,-dead_strip")
            set(CMAKE_SHARED_LINKER_FLAGS "${CMAKE_SHARED_LINKER_FLAGS} -Wl,-dead_strip")
        else()
            set(CMAKE_C_LINK_FLAGS "${CMAKE_C_LINK_FLAGS} -Wl,--gc-sections")
            set(CMAKE_SHARED_LINKER_FLAGS "${CMAKE_SHARED_LINKER_FLAGS} -Wl,--gc-sections")
        endif()
        if(NOT WIN32 AND NOT CYGWIN AND NOT APPLE)
            # these settings reduce the binary size by ~2kb
            set(CMAKE_C_LINK_FLAGS "${CMAKE_C_LINK_FLAGS} -Wl,-z,norelro -Wl,--hash-style=gnu -Wl,--build-id=none")
        endif()
    endif()
endif()

if(APPLE)
    set(CMAKE_MACOSX_RPATH 1)
    set(CMAKE_C_FLAGS "${CMAKE_C_FLAGS} -D_DARWIN_C_SOURCE=1")
endif()

if(MSVC)
  set(CMAKE_C_FLAGS "${CMAKE_C_FLAGS} /W3 /w44996")
  if(UA_FORCE_WERROR)
      set(CMAKE_C_FLAGS "${CMAKE_C_FLAGS} /WX") # Compiler warnings, error on warning
  endif()

  if(UA_MSVC_FORCE_STATIC_CRT AND NOT BUILD_SHARED_LIBS)
    set(CompilerFlags CMAKE_CXX_FLAGS CMAKE_CXX_FLAGS_DEBUG CMAKE_CXX_FLAGS_RELEASE CMAKE_C_FLAGS
        CMAKE_C_FLAGS_DEBUG CMAKE_C_FLAGS_RELEASE)
    foreach(CompilerFlag ${CompilerFlags})
      string(REPLACE "/MD" "/MT" ${CompilerFlag} "${${CompilerFlag}}")
    endforeach()
  endif()
endif()

if(UA_BUILD_FUZZING OR UA_BUILD_OSS_FUZZ)
    set(UA_ENABLE_MALLOC_SINGLETON ON)
endif()

#########################
# Generate Main Library #
#########################

# Directory for generated sources
file(MAKE_DIRECTORY "${PROJECT_BINARY_DIR}/src_generated")

# Generate the config.h
configure_file(include/open62541/config.h.in ${PROJECT_BINARY_DIR}/src_generated/open62541/config.h)

if(UA_ENABLE_DISCOVERY_MULTICAST)
  include(GenerateExportHeader)
    set(MDNSD_LOGLEVEL 300 CACHE STRING "Level at which logs shall be reported" FORCE)
    
    # create a "fake" empty library to generate the export header macros
    if (APPLE)
    	add_library(libmdnsd INTERFACE ${PROJECT_SOURCE_DIR}/deps/mdnsd/libmdnsd/mdnsd.h)
    else()
    	add_library(libmdnsd ${PROJECT_SOURCE_DIR}/deps/mdnsd/libmdnsd/mdnsd.h)
    endif()
    
    set_property(TARGET libmdnsd PROPERTY LINKER_LANGUAGE C)
    set_property(TARGET libmdnsd PROPERTY DEFINE_SYMBOL "MDNSD_DYNAMIC_LINKING_EXPORT")
    configure_file("deps/mdnsd/libmdnsd/mdnsd_config_extra.in"
                   "${PROJECT_BINARY_DIR}/src_generated/mdnsd_config_extra")
    file(READ "${PROJECT_BINARY_DIR}/src_generated/mdnsd_config_extra" MDNSD_CONFIG_EXTRA)
    generate_export_header(libmdnsd EXPORT_FILE_NAME "${PROJECT_BINARY_DIR}/src_generated/mdnsd_config.h"
                           BASE_NAME MDNSD DEFINE_NO_DEPRECATED CUSTOM_CONTENT_FROM_VARIABLE MDNSD_CONFIG_EXTRA)
endif()

# Exported headers
set(exported_headers ${PROJECT_BINARY_DIR}/src_generated/open62541/config.h
                     ${PROJECT_BINARY_DIR}/src_generated/open62541/statuscodes.h
                     ${PROJECT_BINARY_DIR}/src_generated/open62541/nodeids.h
                     ${PROJECT_SOURCE_DIR}/include/open62541/common.h
                     ${PROJECT_SOURCE_DIR}/include/open62541/types.h
                     ${PROJECT_BINARY_DIR}/src_generated/open62541/types_generated.h
                     ${PROJECT_SOURCE_DIR}/include/open62541/plugin/log.h
                     ${PROJECT_SOURCE_DIR}/include/open62541/util.h
                     ${PROJECT_SOURCE_DIR}/include/open62541/plugin/accesscontrol.h
                     ${PROJECT_SOURCE_DIR}/include/open62541/plugin/certificategroup.h
                     ${PROJECT_SOURCE_DIR}/include/open62541/plugin/securitypolicy.h
                     ${PROJECT_SOURCE_DIR}/include/open62541/plugin/eventloop.h
                     ${PROJECT_SOURCE_DIR}/include/open62541/plugin/nodestore.h
                     ${PROJECT_SOURCE_DIR}/include/open62541/plugin/historydatabase.h
                     ${PROJECT_SOURCE_DIR}/include/open62541/server_pubsub.h
                     ${PROJECT_SOURCE_DIR}/include/open62541/pubsub.h
                     ${PROJECT_SOURCE_DIR}/include/open62541/client.h
                     ${PROJECT_SOURCE_DIR}/include/open62541/server.h
                     ${PROJECT_SOURCE_DIR}/include/open62541/client_highlevel.h
                     ${PROJECT_SOURCE_DIR}/include/open62541/client_subscriptions.h
                     ${PROJECT_SOURCE_DIR}/include/open62541/client_highlevel_async.h)

# Main Library

set(lib_headers ${PROJECT_SOURCE_DIR}/deps/open62541_queue.h
                ${PROJECT_SOURCE_DIR}/deps/pcg_basic.h
                ${PROJECT_SOURCE_DIR}/deps/libc_time.h
                ${PROJECT_SOURCE_DIR}/deps/base64.h
                ${PROJECT_SOURCE_DIR}/deps/dtoa.h
                ${PROJECT_SOURCE_DIR}/deps/mp_printf.h
                ${PROJECT_SOURCE_DIR}/deps/itoa.h
                ${PROJECT_SOURCE_DIR}/deps/ziptree.h
                ${PROJECT_SOURCE_DIR}/src/ua_types_encoding_binary.h
                ${PROJECT_SOURCE_DIR}/src/util/ua_util_internal.h
                ${PROJECT_BINARY_DIR}/src_generated/open62541/transport_generated.h
                ${PROJECT_SOURCE_DIR}/src/ua_securechannel.h
                ${PROJECT_SOURCE_DIR}/src/server/ua_session.h
                ${PROJECT_SOURCE_DIR}/src/server/ua_subscription.h
                ${PROJECT_SOURCE_DIR}/src/pubsub/ua_pubsub_networkmessage.h
                ${PROJECT_SOURCE_DIR}/src/pubsub/ua_pubsub.h
                ${PROJECT_SOURCE_DIR}/src/pubsub/ua_pubsub_ns0.h
                ${PROJECT_SOURCE_DIR}/src/pubsub/ua_pubsub_keystorage.h
                ${PROJECT_SOURCE_DIR}/src/server/ua_services.h
                ${PROJECT_SOURCE_DIR}/src/server/ua_server_async.h
                ${PROJECT_SOURCE_DIR}/src/server/ua_server_internal.h
                ${PROJECT_SOURCE_DIR}/src/client/ua_client_internal.h)

set(lib_sources ${PROJECT_SOURCE_DIR}/src/ua_types.c
                ${PROJECT_SOURCE_DIR}/src/ua_types_encoding_binary.c
                ${PROJECT_BINARY_DIR}/src_generated/open62541/types_generated.c
                ${PROJECT_BINARY_DIR}/src_generated/open62541/transport_generated.c
                ${PROJECT_BINARY_DIR}/src_generated/open62541/statuscodes.c
                ${PROJECT_SOURCE_DIR}/src/util/ua_util.c
                ${PROJECT_SOURCE_DIR}/src/ua_securechannel.c
                ${PROJECT_SOURCE_DIR}/src/ua_securechannel_crypto.c
                # server
                ${PROJECT_SOURCE_DIR}/src/server/ua_session.c
                ${PROJECT_SOURCE_DIR}/src/server/ua_nodes.c
                ${PROJECT_SOURCE_DIR}/src/server/ua_server.c
                ${PROJECT_SOURCE_DIR}/src/server/ua_server_ns0.c
                ${PROJECT_SOURCE_DIR}/src/server/ua_server_ns0_diagnostics.c
                ${PROJECT_SOURCE_DIR}/src/server/ua_server_config.c
                ${PROJECT_SOURCE_DIR}/src/server/ua_server_binary.c
                ${PROJECT_SOURCE_DIR}/src/server/ua_server_utils.c
                ${PROJECT_SOURCE_DIR}/src/server/ua_server_async.c
                ${PROJECT_SOURCE_DIR}/src/server/ua_services.c
                ${PROJECT_SOURCE_DIR}/src/server/ua_services_view.c
                ${PROJECT_SOURCE_DIR}/src/server/ua_services_method.c
                ${PROJECT_SOURCE_DIR}/src/server/ua_services_session.c
                ${PROJECT_SOURCE_DIR}/src/server/ua_services_attribute.c
                ${PROJECT_SOURCE_DIR}/src/server/ua_services_discovery.c
                ${PROJECT_SOURCE_DIR}/src/server/ua_services_subscription.c
                ${PROJECT_SOURCE_DIR}/src/server/ua_services_monitoreditem.c
                ${PROJECT_SOURCE_DIR}/src/server/ua_services_securechannel.c
                ${PROJECT_SOURCE_DIR}/src/server/ua_services_nodemanagement.c
                # pubsub
                ${PROJECT_SOURCE_DIR}/src/pubsub/ua_pubsub_networkmessage_binary.c
                ${PROJECT_SOURCE_DIR}/src/pubsub/ua_pubsub_eventloop.c
                ${PROJECT_SOURCE_DIR}/src/pubsub/ua_pubsub_connection.c
                ${PROJECT_SOURCE_DIR}/src/pubsub/ua_pubsub_dataset.c
                ${PROJECT_SOURCE_DIR}/src/pubsub/ua_pubsub_writer.c
                ${PROJECT_SOURCE_DIR}/src/pubsub/ua_pubsub_writergroup.c
                ${PROJECT_SOURCE_DIR}/src/pubsub/ua_pubsub_reader.c
                ${PROJECT_SOURCE_DIR}/src/pubsub/ua_pubsub_readergroup.c
                ${PROJECT_SOURCE_DIR}/src/pubsub/ua_pubsub_manager.c
                ${PROJECT_SOURCE_DIR}/src/pubsub/ua_pubsub_ns0.c
                ${PROJECT_SOURCE_DIR}/src/pubsub/ua_pubsub_keystorage.c
                ${PROJECT_SOURCE_DIR}/src/pubsub/ua_pubsub_securitygroup.c
                ${PROJECT_SOURCE_DIR}/src/pubsub/ua_pubsub_config.c
                # client
                ${PROJECT_SOURCE_DIR}/src/client/ua_client.c
                ${PROJECT_SOURCE_DIR}/src/client/ua_client_connect.c
                ${PROJECT_SOURCE_DIR}/src/client/ua_client_discovery.c
                ${PROJECT_SOURCE_DIR}/src/client/ua_client_highlevel.c
                ${PROJECT_SOURCE_DIR}/src/client/ua_client_subscriptions.c
                # dependencies
                ${PROJECT_SOURCE_DIR}/deps/libc_time.c
                ${PROJECT_SOURCE_DIR}/deps/pcg_basic.c
                ${PROJECT_SOURCE_DIR}/deps/base64.c
                ${PROJECT_SOURCE_DIR}/deps/dtoa.c
                ${PROJECT_SOURCE_DIR}/deps/mp_printf.c
                ${PROJECT_SOURCE_DIR}/deps/itoa.c
                ${PROJECT_SOURCE_DIR}/deps/ziptree.c)

if(UA_GENERATED_NAMESPACE_ZERO)
    list(APPEND lib_headers ${PROJECT_BINARY_DIR}/src_generated/open62541/namespace0_generated.h)
    list(APPEND lib_sources ${PROJECT_BINARY_DIR}/src_generated/open62541/namespace0_generated.c)
endif()

if(UA_ENABLE_PARSING)
    list(APPEND lib_sources ${PROJECT_SOURCE_DIR}/src/util/ua_types_lex.c)
    if(UA_ENABLE_SUBSCRIPTIONS_EVENTS)
        list(APPEND lib_headers ${PROJECT_SOURCE_DIR}/src/util/ua_eventfilter_parser.h)
        list(APPEND lib_sources ${PROJECT_SOURCE_DIR}/src/util/ua_eventfilter_parser.c
                                ${PROJECT_SOURCE_DIR}/src/util/ua_eventfilter_lex.c
                                ${PROJECT_SOURCE_DIR}/src/util/ua_eventfilter_grammar.c)
    endif()
endif()

if(UA_ENABLE_JSON_ENCODING)
    list(APPEND lib_headers ${PROJECT_SOURCE_DIR}/deps/cj5.h
                            ${PROJECT_SOURCE_DIR}/deps/parse_num.h
                            ${PROJECT_SOURCE_DIR}/src/ua_types_encoding_json.h)
    list(APPEND lib_sources ${PROJECT_SOURCE_DIR}/deps/cj5.c
                            ${PROJECT_SOURCE_DIR}/deps/parse_num.c
                            ${PROJECT_SOURCE_DIR}/src/ua_types_encoding_json.c
                            ${PROJECT_SOURCE_DIR}/src/pubsub/ua_pubsub_networkmessage_json.c)
endif()

if(UA_ENABLE_XML_ENCODING)
    if(NOT UA_ENABLE_JSON_ENCODING)
        list(APPEND lib_headers ${PROJECT_SOURCE_DIR}/deps/parse_num.h)
        list(APPEND lib_sources ${PROJECT_SOURCE_DIR}/deps/parse_num.c)
    endif()
    list(APPEND lib_headers ${PROJECT_SOURCE_DIR}/src/ua_types_encoding_xml.h)
    list(APPEND lib_sources ${PROJECT_SOURCE_DIR}/src/ua_types_encoding_xml.c)
endif()

if(UA_ENABLE_SUBSCRIPTIONS)
    list(APPEND lib_sources ${PROJECT_SOURCE_DIR}/src/server/ua_subscription.c
                            ${PROJECT_SOURCE_DIR}/src/server/ua_subscription_datachange.c)
    if(UA_ENABLE_SUBSCRIPTIONS_EVENTS)
        if(UA_NAMESPACE_ZERO STREQUAL "MINIMAL")
            message(FATAL_ERROR "Events require at least the reduced Namespace Zero")
        endif()
        list(APPEND lib_sources
                    ${PROJECT_SOURCE_DIR}/src/server/ua_subscription_event.c
                    ${PROJECT_SOURCE_DIR}/src/server/ua_subscription_eventfilter.c)
        if(UA_ENABLE_SUBSCRIPTIONS_ALARMS_CONDITIONS)
            list(APPEND lib_sources ${PROJECT_SOURCE_DIR}/src/server/ua_subscription_alarms_conditions.c)
        endif()
    endif()
endif()

if(UA_DEBUG_DUMP_PKGS)
    list(APPEND lib_sources ${PROJECT_SOURCE_DIR}/plugins/ua_debug_dump_pkgs.c)
endif()

if(UA_ENABLE_DISCOVERY_MULTICAST)
    # prepend in list, otherwise it complains that winsock2.h has to be included before windows.h
    list(APPEND lib_headers
         ${PROJECT_BINARY_DIR}/src_generated/mdnsd_config.h
         ${PROJECT_SOURCE_DIR}/deps/mdnsd/libmdnsd/1035.h
         ${PROJECT_SOURCE_DIR}/deps/mdnsd/libmdnsd/xht.h
         ${PROJECT_SOURCE_DIR}/deps/mdnsd/libmdnsd/sdtxt.h
         ${PROJECT_SOURCE_DIR}/deps/mdnsd/libmdnsd/mdnsd.h)
    list(APPEND lib_sources
         ${PROJECT_SOURCE_DIR}/src/server/ua_discovery_mdns.c
         ${PROJECT_SOURCE_DIR}/deps/mdnsd/libmdnsd/1035.c
         ${PROJECT_SOURCE_DIR}/deps/mdnsd/libmdnsd/xht.c
         ${PROJECT_SOURCE_DIR}/deps/mdnsd/libmdnsd/sdtxt.c
         ${PROJECT_SOURCE_DIR}/deps/mdnsd/libmdnsd/mdnsd.c)
endif()

if(UA_BUILD_FUZZING OR UA_BUILD_OSS_FUZZ)
    list(APPEND lib_sources ${PROJECT_SOURCE_DIR}/tests/fuzz/custom_memory_manager.c)
endif()


# Plugins
set(plugin_headers ${PROJECT_SOURCE_DIR}/plugins/include/open62541/plugin/accesscontrol_default.h
                   ${PROJECT_SOURCE_DIR}/plugins/include/open62541/plugin/certificategroup_default.h
                   ${PROJECT_SOURCE_DIR}/plugins/include/open62541/plugin/log_stdout.h
                   ${PROJECT_SOURCE_DIR}/plugins/include/open62541/plugin/nodestore_default.h
                   ${PROJECT_SOURCE_DIR}/plugins/include/open62541/server_config_default.h
                   ${PROJECT_SOURCE_DIR}/plugins/include/open62541/client_config_default.h
                   ${PROJECT_SOURCE_DIR}/plugins/include/open62541/plugin/securitypolicy_default.h)

set(plugin_sources ${PROJECT_SOURCE_DIR}/plugins/ua_log_stdout.c
                   ${PROJECT_SOURCE_DIR}/plugins/ua_accesscontrol_default.c
                   ${PROJECT_SOURCE_DIR}/plugins/ua_nodestore_ziptree.c
                   ${PROJECT_SOURCE_DIR}/plugins/ua_nodestore_hashmap.c
                   ${PROJECT_SOURCE_DIR}/plugins/ua_config_default.c
                   ${PROJECT_SOURCE_DIR}/plugins/crypto/ua_certificategroup_none.c
                   ${PROJECT_SOURCE_DIR}/plugins/crypto/ua_securitypolicy_none.c)

# Always add the POSIX eventloop. The files internally check for the configured architecture
list(APPEND plugin_sources
     ${PROJECT_SOURCE_DIR}/arch/clock.c
     ${PROJECT_SOURCE_DIR}/arch/eventloop_common/timer.h
     ${PROJECT_SOURCE_DIR}/arch/eventloop_common/timer.c
     ${PROJECT_SOURCE_DIR}/arch/eventloop_common/eventloop_common.h
     ${PROJECT_SOURCE_DIR}/arch/eventloop_common/eventloop_common.c
     ${PROJECT_SOURCE_DIR}/arch/eventloop_posix/eventloop_posix.h
     ${PROJECT_SOURCE_DIR}/arch/eventloop_posix/eventloop_posix.c
     ${PROJECT_SOURCE_DIR}/arch/eventloop_posix/eventloop_posix_tcp.c
     ${PROJECT_SOURCE_DIR}/arch/eventloop_posix/eventloop_posix_udp.c
     ${PROJECT_SOURCE_DIR}/arch/eventloop_posix/eventloop_posix_eth.c
     ${PROJECT_SOURCE_DIR}/arch/eventloop_posix/eventloop_posix_interrupt.c
     ${PROJECT_SOURCE_DIR}/arch/eventloop_common/eventloop_mqtt.c)

# For file based server configuration
if(UA_ENABLE_JSON_ENCODING)
    list(APPEND plugin_headers ${PROJECT_SOURCE_DIR}/plugins/include/open62541/server_config_file_based.h)
    list(APPEND plugin_sources ${PROJECT_SOURCE_DIR}/plugins/ua_config_json.c)
endif()

if(UA_ENABLE_HISTORIZING)
    list(APPEND plugin_headers
         ${PROJECT_SOURCE_DIR}/plugins/include/open62541/plugin/historydata/history_data_backend.h
         ${PROJECT_SOURCE_DIR}/plugins/include/open62541/plugin/historydata/history_data_gathering.h
         ${PROJECT_SOURCE_DIR}/plugins/include/open62541/plugin/historydata/history_database_default.h
         ${PROJECT_SOURCE_DIR}/plugins/include/open62541/plugin/historydata/history_data_gathering_default.h
         ${PROJECT_SOURCE_DIR}/plugins/include/open62541/plugin/historydata/history_data_backend_memory.h)
    list(APPEND plugin_sources
         ${PROJECT_SOURCE_DIR}/plugins/historydata/ua_history_data_backend_memory.c
         ${PROJECT_SOURCE_DIR}/plugins/historydata/ua_history_data_gathering_default.c
         ${PROJECT_SOURCE_DIR}/plugins/historydata/ua_history_database_default.c)
endif()

# Syslog-logging on Linux and Unices
if(UNIX)
    list(APPEND plugin_headers ${PROJECT_SOURCE_DIR}/plugins/include/open62541/plugin/log_syslog.h)
    list(APPEND plugin_sources ${PROJECT_SOURCE_DIR}/plugins/ua_log_syslog.c)
endif()

# Always include encryption plugins into the amalgamation
# Use guards in the files to ensure that UA_ENABLE_ENCRYPTON_MBEDTLS and UA_ENABLE_ENCRYPTION_OPENSSL are honored.

if(UA_ENABLE_ENCRYPTION OR UA_ENABLE_AMALGAMATION)
    list(APPEND plugin_headers ${PROJECT_SOURCE_DIR}/plugins/include/open62541/plugin/create_certificate.h)
    list(APPEND plugin_sources ${PROJECT_SOURCE_DIR}/plugins/crypto/ua_certificategroup_filestore.c)
endif()

if(UA_ENABLE_ENCRYPTION_MBEDTLS OR UA_ENABLE_AMALGAMATION)
    list(APPEND plugin_sources
         ${PROJECT_SOURCE_DIR}/plugins/crypto/mbedtls/securitypolicy_common.h
         ${PROJECT_SOURCE_DIR}/plugins/crypto/mbedtls/securitypolicy_common.c
         ${PROJECT_SOURCE_DIR}/plugins/crypto/mbedtls/securitypolicy_basic128rsa15.c
         ${PROJECT_SOURCE_DIR}/plugins/crypto/mbedtls/securitypolicy_basic256.c
         ${PROJECT_SOURCE_DIR}/plugins/crypto/mbedtls/securitypolicy_basic256sha256.c
         ${PROJECT_SOURCE_DIR}/plugins/crypto/mbedtls/securitypolicy_aes128sha256rsaoaep.c
         ${PROJECT_SOURCE_DIR}/plugins/crypto/mbedtls/securitypolicy_aes256sha256rsapss.c
         ${PROJECT_SOURCE_DIR}/plugins/crypto/mbedtls/securitypolicy_pubsub_aes128ctr.c
         ${PROJECT_SOURCE_DIR}/plugins/crypto/mbedtls/securitypolicy_pubsub_aes256ctr.c
         ${PROJECT_SOURCE_DIR}/plugins/crypto/mbedtls/create_certificate.c
         ${PROJECT_SOURCE_DIR}/plugins/crypto/mbedtls/certificategroup.c)
endif()

if(UA_ENABLE_ENCRYPTION_OPENSSL OR UA_ENABLE_ENCRYPTION_LIBRESSL OR UA_ENABLE_AMALGAMATION)
    list(APPEND plugin_sources
         ${PROJECT_SOURCE_DIR}/plugins/crypto/openssl/securitypolicy_common.h
         ${PROJECT_SOURCE_DIR}/plugins/crypto/openssl/securitypolicy_common.c
         ${PROJECT_SOURCE_DIR}/plugins/crypto/openssl/securitypolicy_basic128rsa15.c
         ${PROJECT_SOURCE_DIR}/plugins/crypto/openssl/securitypolicy_basic256.c
         ${PROJECT_SOURCE_DIR}/plugins/crypto/openssl/securitypolicy_basic256sha256.c
         ${PROJECT_SOURCE_DIR}/plugins/crypto/openssl/securitypolicy_aes128sha256rsaoaep.c
         ${PROJECT_SOURCE_DIR}/plugins/crypto/openssl/securitypolicy_aes256sha256rsapss.c
         ${PROJECT_SOURCE_DIR}/plugins/crypto/openssl/create_certificate.c
         ${PROJECT_SOURCE_DIR}/plugins/crypto/openssl/certificategroup.c)
endif()

<<<<<<< HEAD
if(UA_ENABLE_ENCRYPTION_OPENSSL OR UA_ENABLE_ENCRYPTION_LIBRESSL OR UA_ENABLE_AMALGAMATION)
list(APPEND plugin_sources
     ${PROJECT_SOURCE_DIR}/plugins/crypto/openssl/securitypolicy_openssl_common.h
     ${PROJECT_SOURCE_DIR}/plugins/crypto/openssl/ua_openssl_version_abstraction.h
     ${PROJECT_SOURCE_DIR}/plugins/crypto/openssl/securitypolicy_openssl_common.c
     ${PROJECT_SOURCE_DIR}/plugins/crypto/openssl/ua_openssl_basic128rsa15.c
     ${PROJECT_SOURCE_DIR}/plugins/crypto/openssl/ua_openssl_basic256.c
     ${PROJECT_SOURCE_DIR}/plugins/crypto/openssl/ua_openssl_basic256sha256.c
     ${PROJECT_SOURCE_DIR}/plugins/crypto/openssl/ua_openssl_aes128sha256rsaoaep.c
     ${PROJECT_SOURCE_DIR}/plugins/crypto/openssl/ua_openssl_aes256sha256rsapss.c
     ${PROJECT_SOURCE_DIR}/plugins/crypto/openssl/ua_openssl_create_certificate.c
     ${PROJECT_SOURCE_DIR}/plugins/crypto/openssl/ua_certificategroup_openssl.c)
endif()

if(UA_ENABLE_ENCRYPTION)
    list(APPEND plugin_sources ${PROJECT_SOURCE_DIR}/plugins/crypto/ua_certificategroup_filestore.c)
    list(APPEND plugin_sources ${PROJECT_SOURCE_DIR}/plugins/crypto/ua_securitypolicy_filestore.c)
=======
if(UA_ENABLE_TPM2_SECURITY)
    list(APPEND plugin_sources
         ${PROJECT_SOURCE_DIR}/plugins/crypto/pkcs11/securitypolicy_pubsub_aes128ctr_tpm.c
         ${PROJECT_SOURCE_DIR}/plugins/crypto/pkcs11/securitypolicy_pubsub_aes256ctr_tpm.c)
>>>>>>> dba8557d
endif()

if(UA_ENABLE_DISCOVERY)
    list(APPEND lib_headers ${PROJECT_SOURCE_DIR}/src/server/ua_discovery.h)
    list(APPEND lib_sources ${PROJECT_SOURCE_DIR}/src/server/ua_discovery.c)
endif()

if(UA_ENABLE_NODESETLOADER)
    # This is required because of issues with policy CMP0077.
    # Source: https://stackoverflow.com/a/54404924
    option(ENABLE_BUILD_INTO_OPEN62541 "make nodesetLoader part of the open62541 library" off)
    set(ENABLE_BUILD_INTO_OPEN62541 on)

    add_subdirectory(${PROJECT_SOURCE_DIR}/deps/nodesetLoader)

    list(APPEND lib_sources ${NODESETLOADER_SOURCES})
    list(APPEND plugin_headers ${PROJECT_SOURCE_DIR}/plugins/include/open62541/plugin/nodesetloader.h)
    list(APPEND plugin_sources ${PROJECT_SOURCE_DIR}/plugins/ua_nodesetloader.c)
    list(APPEND open62541_LIBRARIES ${NODESETLOADER_DEPS_LIBS})
endif()

#########################
# Generate source files #
#########################

# Nodeset files combined into NS0 generated file
set(UA_FILE_NODESETS) # List of nodeset-xml files to be considered in the generated information model
set(UA_NODESET_DIR ${PROJECT_SOURCE_DIR}/deps/ua-nodeset CACHE STRING "The path to the node-set directory (e.g. from https://github.com/OPCFoundation/UA-Nodeset)")

if(UA_NAMESPACE_ZERO STREQUAL "FULL")
    # Use the "full" schema files also for datatypes and statuscodes
    set(UA_SCHEMA_DIR ${UA_NODESET_DIR}/Schema)

    # Set the full Nodeset for NS0
    if(NOT UA_FILE_NS0)
        set(UA_FILE_NS0 ${UA_SCHEMA_DIR}/Opc.Ua.NodeSet2.xml)
    endif()

    # Check that the submodule was checked out or manually downloaded into the folder
    if(NOT EXISTS "${UA_FILE_NS0}")
        message(STATUS "Submodule update")
        execute_process(COMMAND ${GIT_EXECUTABLE} submodule update --init --recursive
                        WORKING_DIRECTORY ${PROJECT_SOURCE_DIR}
                        RESULT_VARIABLE GIT_SUBMOD_RESULT)
        if(NOT GIT_SUBMOD_RESULT EQUAL "0")
            message(FATAL_ERROR "git submodule update --init --recursive failed with ${GIT_SUBMOD_RESULT}")
        endif()
    endif()
else()
    # Directory with the schema files for installation
    set(UA_SCHEMA_DIR ${PROJECT_SOURCE_DIR}/tools/schema)

    # Set the reduced Nodeset for NS0
    if(NOT UA_FILE_NS0)
        set(UA_FILE_NS0 ${UA_SCHEMA_DIR}/Opc.Ua.NodeSet2.Reduced.xml)
    endif()

    # Set feature-specific datatypes definitions and nodesets
    set(UA_FILE_DATATYPES ${UA_SCHEMA_DIR}/datatypes_minimal.txt
                          ${UA_SCHEMA_DIR}/datatypes_discovery.txt)

    if(UA_ENABLE_METHODCALLS)
        list(APPEND UA_FILE_DATATYPES ${UA_SCHEMA_DIR}/datatypes_method.txt)
    endif()

    if(UA_ENABLE_DIAGNOSTICS)
        list(APPEND UA_FILE_NODESETS ${UA_SCHEMA_DIR}/Opc.Ua.NodeSet2.DiagnosticsMinimal.xml)
        list(APPEND UA_FILE_DATATYPES ${UA_SCHEMA_DIR}/datatypes_diagnostics.txt)
    endif()

    if(UA_ENABLE_SUBSCRIPTIONS)
        list(APPEND UA_FILE_DATATYPES ${UA_SCHEMA_DIR}/datatypes_subscriptions.txt)
    endif()

    if(UA_ENABLE_SUBSCRIPTIONS_EVENTS)
        list(APPEND UA_FILE_NODESETS ${UA_SCHEMA_DIR}/Opc.Ua.NodeSet2.EventsMinimal.xml)
    endif()

    if(UA_ENABLE_HISTORIZING)
        list(APPEND UA_FILE_NODESETS ${UA_SCHEMA_DIR}/Opc.Ua.NodeSet2.HistorizingMinimal.xml)
        list(APPEND UA_FILE_DATATYPES ${UA_SCHEMA_DIR}/datatypes_historizing.txt)
    endif()

    if(UA_ENABLE_QUERY)
        list(APPEND UA_FILE_DATATYPES ${UA_SCHEMA_DIR}/datatypes_query.txt)
    endif()

    if(UA_ENABLE_PUBSUB)
        list(APPEND UA_FILE_DATATYPES ${UA_SCHEMA_DIR}/datatypes_pubsub.txt)
        if(UA_ENABLE_PUBSUB_INFORMATIONMODEL)
            list(APPEND UA_FILE_NODESETS ${UA_SCHEMA_DIR}/Opc.Ua.NodeSet2.PubSubMinimal.xml)
        endif()
    endif()

	if(UA_ENABLE_DA)
		list(APPEND UA_FILE_DATATYPES ${UA_SCHEMA_DIR}/datatypes_dataaccess.txt)
        list(APPEND UA_FILE_NODESETS ${UA_SCHEMA_DIR}/Opc.Ua.NodeSet2.Part8_Subset.xml)
    endif()

    if(UA_ENABLE_TYPEDESCRIPTION)
        list(APPEND UA_FILE_DATATYPES ${UA_SCHEMA_DIR}/datatypes_typedescription.txt)
    endif()
endif()

list(INSERT UA_FILE_NODESETS 0 "${UA_FILE_NS0}")
set(UA_FILE_NODEIDS ${UA_SCHEMA_DIR}/NodeIds.csv)
set(UA_FILE_STATUSCODES ${UA_SCHEMA_DIR}/StatusCode.csv)
set(UA_FILE_TYPES_BSD ${UA_SCHEMA_DIR}/Opc.Ua.Types.bsd)

# Generate all datatypes -> reset the lists used for filtering
if(UA_ENABLE_DATATYPES_ALL)
    unset(UA_FILE_DATATYPES)
endif()

# standard-defined data types
ua_generate_datatypes(BUILTIN GEN_DOC NAME "types" TARGET_SUFFIX "types" NAMESPACE_IDX 0
                      FILE_CSV "${UA_FILE_NODEIDS}"
                      FILES_BSD "${UA_FILE_TYPES_BSD}"
                      FILES_SELECTED ${UA_FILE_DATATYPES})

# transport data types
ua_generate_datatypes(INTERNAL NAME "transport" TARGET_SUFFIX "transport" NAMESPACE_IDX 1
                      FILE_CSV "${UA_FILE_NODEIDS}"
                      IMPORT_BSD "TYPES#${UA_FILE_TYPES_BSD}"
                      FILES_BSD "${PROJECT_SOURCE_DIR}/tools/schema/Custom.Opc.Ua.Transport.bsd"
                      FILES_SELECTED "${PROJECT_SOURCE_DIR}/tools/schema/datatypes_transport.txt")

# statuscode explanation
add_custom_command(OUTPUT ${PROJECT_BINARY_DIR}/src_generated/open62541/statuscodes.h
                          ${PROJECT_BINARY_DIR}/src_generated/open62541/statuscodes.c
                   PRE_BUILD
                   COMMAND ${Python3_EXECUTABLE} ${PROJECT_SOURCE_DIR}/tools/generate_statuscode_descriptions.py
                           ${UA_FILE_STATUSCODES} ${PROJECT_BINARY_DIR}/src_generated/open62541/statuscodes
                   DEPENDS ${CMAKE_CURRENT_SOURCE_DIR}/tools/generate_statuscode_descriptions.py
                           ${UA_FILE_STATUSCODES})

# Header containing defines for all NodeIds
ua_generate_nodeid_header(NAME "nodeids" ID_PREFIX "NS0" TARGET_SUFFIX "ids-ns0"
                          FILE_CSV "${UA_FILE_NODEIDS}")

# we need a custom target to avoid that the generator is called concurrently and
# thus overwriting files while the other thread is compiling
add_custom_target(open62541-generator-statuscode DEPENDS
                  ${PROJECT_BINARY_DIR}/src_generated/open62541/nodeids.h
                  ${PROJECT_BINARY_DIR}/src_generated/open62541/statuscodes.h
                  ${PROJECT_BINARY_DIR}/src_generated/open62541/statuscodes.c)

if(UA_ENABLE_AMALGAMATION)
    # single-file release
    add_custom_command(OUTPUT ${PROJECT_BINARY_DIR}/open62541.h
                       PRE_BUILD
                       COMMAND ${Python3_EXECUTABLE} ${CMAKE_CURRENT_SOURCE_DIR}/tools/amalgamate.py
                               ${OPEN62541_VERSION} ${CMAKE_CURRENT_BINARY_DIR}/open62541.h
                               ${exported_headers} ${NODESETLOADER_PUBLIC_HEADERS} ${plugin_headers}
                       DEPENDS ${CMAKE_CURRENT_SOURCE_DIR}/tools/amalgamate.py
                               ${exported_headers} ${plugin_headers})

    add_custom_command(OUTPUT ${PROJECT_BINARY_DIR}/open62541.c
                       PRE_BUILD
                       COMMAND ${Python3_EXECUTABLE} ${CMAKE_CURRENT_SOURCE_DIR}/tools/amalgamate.py
                               ${OPEN62541_VERSION} ${CMAKE_CURRENT_BINARY_DIR}/open62541.c
                               ${lib_headers} ${NODESETLOADER_PRIVATE_HEADERS} ${lib_sources} ${plugin_sources}
                       DEPENDS ${CMAKE_CURRENT_SOURCE_DIR}/tools/amalgamate.py ${lib_headers}
                               ${lib_sources} ${plugin_sources})

    add_custom_target(open62541-amalgamation DEPENDS ${PROJECT_BINARY_DIR}/open62541.c
                                                     ${PROJECT_BINARY_DIR}/open62541.h)
endif()

ua_generate_nodeset(NAME "ns0" FILE ${UA_FILE_NODESETS}
                    INTERNAL BLACKLIST ${UA_FILE_NS0_BLACKLIST}
                    IGNORE "${PROJECT_SOURCE_DIR}/tools/nodeset_compiler/NodeID_NS0_Base.txt"
                    DEPENDS_TARGET "open62541-generator-types")

if(UA_ENABLE_NODESET_INJECTOR)
    message(STATUS "Nodesetinjector feature enabled")
    cmake_minimum_required(VERSION 3.20)
    add_custom_command(OUTPUT ${PROJECT_BINARY_DIR}/src_generated/open62541/nodesetinjector.h
                       ${PROJECT_BINARY_DIR}/src_generated/open62541/nodesetinjector.c PRE_BUILD
                       COMMAND ${Python3_EXECUTABLE} ${PROJECT_SOURCE_DIR}/tools/nodeset_injector/generate_nodesetinjector.py
                       ${PROJECT_BINARY_DIR}/src_generated/open62541/nodesetinjector)
    add_custom_target(open62541-generator-nodesetinjector DEPENDS
                      ${PROJECT_BINARY_DIR}/src_generated/open62541/nodesetinjector.c
                      ${PROJECT_BINARY_DIR}/src_generated/open62541/nodesetinjector.h)
    set(UA_NODESETINJECTOR_GENERATORS "")
    set(UA_NODESETINJECTOR_SOURCE_FILES "")
    set(UA_NODESETINJECTOR_EXAMPLE_NAMES "")
    set(UA_NODESETINJECTOR_TEST_NAMES "")
endif()

#####################
# Build the Library #
#####################

assign_source_group(${exported_headers})
assign_source_group(${lib_headers} ${lib_sources})
assign_source_group(${plugin_headers} ${plugin_sources})

# When building packages, include the source in the library name to enable parallel
# installation of multiple versions. We may break the ABI between minor releases!

add_library(open62541-object OBJECT ${lib_sources} ${lib_headers} ${exported_headers})
target_include_directories(open62541-object PRIVATE ${PROJECT_SOURCE_DIR}/src)

add_custom_target(open62541-code-generation DEPENDS open62541-generator-types
                                                    open62541-generator-transport
                                                    open62541-generator-statuscode
                                                    open62541-generator-namespace)

if(UA_ENABLE_NODESET_INJECTOR)
    add_dependencies(open62541-code-generation open62541-generator-nodesetinjector)
endif()

# stack protector and optimization are disabled for the huge ns0 file
if(UA_NAMESPACE_ZERO STREQUAL "FULL" AND NOT MSVC)
    set_source_files_properties(${PROJECT_BINARY_DIR}/src_generated/open62541/namespace0_generated.c
                                PROPERTIES COMPILE_FLAGS "-fno-stack-protector -O0")
endif()

add_library(open62541-plugins OBJECT ${plugin_sources} ${exported_headers})
add_dependencies(open62541-plugins open62541-generator-types open62541-generator-transport open62541-generator-namespace)
target_include_directories(open62541-plugins PRIVATE ${PROJECT_SOURCE_DIR}/plugins)
target_include_directories(open62541-plugins PRIVATE ${PROJECT_BINARY_DIR}/src_generated)
target_compile_definitions(open62541-plugins PRIVATE -DUA_DYNAMIC_LINKING_EXPORT)
set_target_properties(open62541-plugins PROPERTIES FOLDER "open62541/lib")

if(UA_ENABLE_COVERAGE)
    add_coverage(open62541-object)
    add_coverage(open62541-plugins)
endif()

add_library(open62541 $<TARGET_OBJECTS:open62541-object> $<TARGET_OBJECTS:open62541-plugins>)

if(UA_ENABLE_ENCRYPTION_LIBRESSL)
    # Prevent Wincrypt override warning.
    target_compile_definitions(open62541-plugins PUBLIC NOCRYPT=1)
    target_compile_definitions(open62541-object PUBLIC NOCRYPT=1)
    target_compile_definitions(open62541 PUBLIC NOCRYPT=1)
endif()

# Declare include directories
function(include_directories_private)
    foreach(_include_dir IN ITEMS ${ARGN})
        target_include_directories(open62541-object PRIVATE ${_include_dir})
        target_include_directories(open62541-plugins PRIVATE ${_include_dir})
    endforeach()
endfunction()

function(include_directories_public)
    include_directories_private(${ARGN})
    foreach(_include_dir IN ITEMS ${ARGN})
        target_include_directories(open62541 PUBLIC $<BUILD_INTERFACE:${_include_dir}>)
    endforeach()
endfunction()

# Public includes
include_directories_public("${PROJECT_SOURCE_DIR}/include"
                           "${PROJECT_SOURCE_DIR}/plugins/include"
                           "${PROJECT_SOURCE_DIR}/deps"
                           "${PROJECT_SOURCE_DIR}/src/pubsub"
                           "${PROJECT_BINARY_DIR}/src_generated")

if(UA_ENABLE_NODESETLOADER)
    include_directories_public(${NODESETLOADER_PUBLIC_INCLUDES})
endif()

# Private includes
include_directories_private("${PROJECT_BINARY_DIR}")

if(UA_ENABLE_ENCRYPTION_MBEDTLS)
    include_directories_private(${MBEDTLS_INCLUDE_DIRS})
endif()
if(UA_ENABLE_ENCRYPTION_OPENSSL)
    include_directories_private(${OPENSSL_INCLUDE_DIR})
endif()
if(UA_ENABLE_ENCRYPTION_LIBRESSL)
    include_directories_private(${LIBRESSL_INCLUDE_DIR})
endif()
if(UA_ENABLE_NODESETLOADER)
    include_directories_private(${NODESETLOADER_PRIVATE_INCLUDES})
endif()

add_dependencies(open62541-object open62541-code-generation)

# Ensure that the open62541::open62541 alias can be used inside open62541's build
add_library(open62541::open62541 ALIAS open62541)

# Export Symbols
target_compile_definitions(open62541-object PRIVATE -DUA_DYNAMIC_LINKING_EXPORT)
target_compile_definitions(open62541 PRIVATE -DUA_DYNAMIC_LINKING_EXPORT)
if(UA_ENABLE_DISCOVERY_MULTICAST)
    target_compile_definitions(open62541-object PRIVATE -DMDNSD_DYNAMIC_LINKING_EXPORT)
    target_compile_definitions(open62541 PRIVATE -DMDNSD_DYNAMIC_LINKING_EXPORT)
endif()

# Generate properly versioned shared library links on Linux
SET_TARGET_PROPERTIES(open62541 PROPERTIES
                      SOVERSION "${OPEN62541_VER_MAJOR}.${OPEN62541_VER_MINOR}"
                      VERSION "${OPEN62541_VER_MAJOR}.${OPEN62541_VER_MINOR}.${OPEN62541_VER_PATCH}")

# DLL requires linking to dependencies
target_link_libraries(open62541 PUBLIC ${open62541_PUBLIC_LIBRARIES})
target_link_libraries(open62541 PRIVATE ${open62541_LIBRARIES})

##########################
# Build Selected Targets #
##########################

# always include, builds with make doc
add_subdirectory(doc)

if(UA_BUILD_EXAMPLES)
    add_subdirectory(examples)
endif()

if(UA_BUILD_UNIT_TESTS)
    enable_testing()
    add_subdirectory(tests)
endif()

if(UA_BUILD_FUZZING OR UA_BUILD_OSS_FUZZ OR UA_BUILD_FUZZING_CORPUS)
    add_subdirectory(tests/fuzz)
endif()

if(UA_BUILD_TOOLS)
    add_subdirectory(tools/ua-tool)
    if(UA_ENABLE_JSON_ENCODING)
        add_subdirectory(tools/ua2json)
    endif()
    if(UA_ENABLE_TPM2_KEYSTORE)
        add_subdirectory(tools/tpm_keystore)
    endif()
endif()

########################
# Linting as target    #
########################

set(CMAKE_EXPORT_COMPILE_COMMANDS ON)
include(linting_build)
include(linting_target)

##########################
# Installation           #
##########################

# invoke via `make install`
# specify install location with `-DCMAKE_INSTALL_PREFIX=xyz`
# Enable shared library with `-DBUILD_SHARED_LIBS=ON`

# export library (either static or shared depending on BUILD_SHARED_LIBS)
install(TARGETS open62541
        EXPORT open62541Targets
        LIBRARY DESTINATION ${CMAKE_INSTALL_LIBDIR}
        ARCHIVE DESTINATION ${CMAKE_INSTALL_LIBDIR}
        RUNTIME DESTINATION ${CMAKE_INSTALL_BINDIR}
        INCLUDES DESTINATION include)

set(open62541_install_tools_dir share/open62541)
set(open62541_install_schema_dir share/open62541/schema)

# Create open62541Config.cmake
include(CMakePackageConfigHelpers)
set(cmake_configfile_install ${CMAKE_INSTALL_LIBDIR}/cmake/open62541)
configure_package_config_file("${CMAKE_CURRENT_SOURCE_DIR}/tools/cmake/open62541Config.cmake.in"
                              "${CMAKE_CURRENT_BINARY_DIR}/open62541Config.cmake"
                              INSTALL_DESTINATION "${cmake_configfile_install}"
                              PATH_VARS open62541_install_tools_dir
                                        open62541_install_schema_dir)
install(FILES "${CMAKE_CURRENT_BINARY_DIR}/open62541Config.cmake"
              "${CMAKE_CURRENT_SOURCE_DIR}/tools/cmake/open62541Macros.cmake"
        DESTINATION "${cmake_configfile_install}")

# Create open62541ConfigVersion.cmake
set(open62541_VERSION)
get_target_property(open62541_VERSION open62541 VERSION)
write_basic_package_version_file("${CMAKE_CURRENT_BINARY_DIR}/open62541ConfigVersion.cmake"
                                 VERSION ${open62541_VERSION} COMPATIBILITY AnyNewerVersion)
install(FILES "${CMAKE_CURRENT_BINARY_DIR}/open62541ConfigVersion.cmake"
        DESTINATION "${cmake_configfile_install}")

# Create open62541Targets.cmake
install(EXPORT open62541Targets
        FILE open62541Targets.cmake
        DESTINATION "${cmake_configfile_install}"
        NAMESPACE open62541::)
export(TARGETS open62541
       NAMESPACE open62541::
       FILE ${CMAKE_CURRENT_BINARY_DIR}/open62541Targets.cmake)

# Generate and install open62541.pc
set(pkgcfgpubliclibs "")
foreach(lib ${open62541_PUBLIC_LIBRARIES})
    set(pkgcfgpubliclibs "${pkgcfgpubliclibs}-l${lib} ")
endforeach()

string(REPLACE ";" ", " pkgcfglibs "${open62541_LIBRARIES}")
configure_file(tools/open62541.pc.in ${PROJECT_BINARY_DIR}/src_generated/open62541.pc @ONLY)

if(${CMAKE_SYSTEM_NAME} STREQUAL "Linux")
    install(FILES "${PROJECT_BINARY_DIR}/src_generated/open62541.pc"
            DESTINATION ${CMAKE_INSTALL_LIBDIR}/pkgconfig)
endif()

install(DIRECTORY "tools/certs" "tools/nodeset_compiler"
        DESTINATION ${open62541_install_tools_dir}
        FILES_MATCHING
        PATTERN "*"
        PATTERN "__pycache__" EXCLUDE
        PATTERN "*.pyc" EXCLUDE
        PATTERN ".git*" EXCLUDE
        PERMISSIONS OWNER_READ OWNER_EXECUTE GROUP_READ GROUP_EXECUTE)

# Trailing slash to prevent "schema/schema" nesting
install(DIRECTORY ${UA_SCHEMA_DIR}/
        DESTINATION ${open62541_install_schema_dir}
        FILES_MATCHING
        PATTERN "*.xml"
        PATTERN "*Types.bsd"
        PATTERN "StatusCode.csv"
        PATTERN "NodeIds.csv"
        PERMISSIONS OWNER_READ GROUP_READ)

set(UA_install_tools_files "tools/generate_datatypes.py"
                           "tools/generate_nodeid_header.py"
                           "tools/generate_statuscode_descriptions.py")
install(FILES ${UA_install_tools_files} DESTINATION ${open62541_install_tools_dir}
        PERMISSIONS OWNER_READ OWNER_EXECUTE GROUP_READ GROUP_EXECUTE)

# Recreate the include folder structure from the source also in /usr/include/open62541
set(FILES_TO_INSTALL ${exported_headers} ${plugin_headers})
set(BASE_PATH_MAIN "${PROJECT_SOURCE_DIR}/include/open62541")
set(BASE_PATH_PLUGINS "${PROJECT_SOURCE_DIR}/plugins/include/open62541")
set(BASE_PATH_ARCH "${PROJECT_SOURCE_DIR}/arch")
set(BASE_PATH_GENERATED "${PROJECT_BINARY_DIR}/src_generated/open62541")
set(BASE_PATH_DEPS "${PROJECT_SOURCE_DIR}/deps")

foreach ( file ${FILES_TO_INSTALL} )
    # Construct a relative path by replacing any occurence of the absolute path
    set(full_path ${file})
    string(REPLACE ${BASE_PATH_MAIN} "" file ${file})
    string(REPLACE ${BASE_PATH_PLUGINS} "" file ${file})
    string(REPLACE ${BASE_PATH_ARCH} "" file ${file})
    string(REPLACE ${BASE_PATH_GENERATED} "" file ${file})
    string(REPLACE ${BASE_PATH_DEPS} "" file ${file})

    get_filename_component(dir ${file} DIRECTORY)

    string(FIND "${full_path}" "${BASE_PATH_DEPS}" has_base_path)
    if("${has_base_path}" EQUAL 0)
        install(FILES ${full_path} DESTINATION include${dir})
    else()
        install(FILES ${full_path} DESTINATION include/open62541${dir})
    endif()
endforeach()

##################################
# Visual Studio Solution Folders #
##################################

set_property(GLOBAL PROPERTY USE_FOLDERS ON)
set_property(GLOBAL PROPERTY PREDEFINED_TARGETS_FOLDER "_CmakePredifinedTargets")

set_target_properties(open62541 PROPERTIES FOLDER "open62541/lib")
set_target_properties(open62541-object PROPERTIES FOLDER "open62541/lib")

set_target_properties(open62541-generator-namespace PROPERTIES FOLDER "open62541/generators")
set_target_properties(open62541-generator-statuscode PROPERTIES FOLDER "open62541/generators")
set_target_properties(open62541-generator-transport PROPERTIES FOLDER "open62541/generators")
set_target_properties(open62541-generator-types PROPERTIES FOLDER "open62541/generators")
if(UA_ENABLE_NODESET_INJECTOR)
    set_target_properties(open62541-generator-nodesetinjector PROPERTIES FOLDER "open62541/generators")
    add_subdirectory(tools/nodeset_injector)
    set(UA_NODESETINJECTOR_GENERATORS ${UA_NODESETINJECTOR_GENERATORS} PARENT_SCOPE)
endif()<|MERGE_RESOLUTION|>--- conflicted
+++ resolved
@@ -887,7 +887,8 @@
                    ${PROJECT_SOURCE_DIR}/plugins/include/open62541/plugin/nodestore_default.h
                    ${PROJECT_SOURCE_DIR}/plugins/include/open62541/server_config_default.h
                    ${PROJECT_SOURCE_DIR}/plugins/include/open62541/client_config_default.h
-                   ${PROJECT_SOURCE_DIR}/plugins/include/open62541/plugin/securitypolicy_default.h)
+                   ${PROJECT_SOURCE_DIR}/plugins/include/open62541/plugin/securitypolicy_default.h
+                   ${PROJECT_SOURCE_DIR}/plugins/include/open62541/plugin/create_certificate.h)
 
 set(plugin_sources ${PROJECT_SOURCE_DIR}/plugins/ua_log_stdout.c
                    ${PROJECT_SOURCE_DIR}/plugins/ua_accesscontrol_default.c
@@ -940,9 +941,9 @@
 # Always include encryption plugins into the amalgamation
 # Use guards in the files to ensure that UA_ENABLE_ENCRYPTON_MBEDTLS and UA_ENABLE_ENCRYPTION_OPENSSL are honored.
 
-if(UA_ENABLE_ENCRYPTION OR UA_ENABLE_AMALGAMATION)
-    list(APPEND plugin_headers ${PROJECT_SOURCE_DIR}/plugins/include/open62541/plugin/create_certificate.h)
-    list(APPEND plugin_sources ${PROJECT_SOURCE_DIR}/plugins/crypto/ua_certificategroup_filestore.c)
+if((UNIX AND UA_ENABLE_ENCRYPTION) OR UA_ENABLE_AMALGAMATION)
+    list(APPEND plugin_sources ${PROJECT_SOURCE_DIR}/plugins/crypto/ua_certificategroup_filestore.c
+                               ${PROJECT_SOURCE_DIR}/plugins/crypto/ua_securitypolicy_filestore.c)
 endif()
 
 if(UA_ENABLE_ENCRYPTION_MBEDTLS OR UA_ENABLE_AMALGAMATION)
@@ -973,30 +974,10 @@
          ${PROJECT_SOURCE_DIR}/plugins/crypto/openssl/certificategroup.c)
 endif()
 
-<<<<<<< HEAD
-if(UA_ENABLE_ENCRYPTION_OPENSSL OR UA_ENABLE_ENCRYPTION_LIBRESSL OR UA_ENABLE_AMALGAMATION)
-list(APPEND plugin_sources
-     ${PROJECT_SOURCE_DIR}/plugins/crypto/openssl/securitypolicy_openssl_common.h
-     ${PROJECT_SOURCE_DIR}/plugins/crypto/openssl/ua_openssl_version_abstraction.h
-     ${PROJECT_SOURCE_DIR}/plugins/crypto/openssl/securitypolicy_openssl_common.c
-     ${PROJECT_SOURCE_DIR}/plugins/crypto/openssl/ua_openssl_basic128rsa15.c
-     ${PROJECT_SOURCE_DIR}/plugins/crypto/openssl/ua_openssl_basic256.c
-     ${PROJECT_SOURCE_DIR}/plugins/crypto/openssl/ua_openssl_basic256sha256.c
-     ${PROJECT_SOURCE_DIR}/plugins/crypto/openssl/ua_openssl_aes128sha256rsaoaep.c
-     ${PROJECT_SOURCE_DIR}/plugins/crypto/openssl/ua_openssl_aes256sha256rsapss.c
-     ${PROJECT_SOURCE_DIR}/plugins/crypto/openssl/ua_openssl_create_certificate.c
-     ${PROJECT_SOURCE_DIR}/plugins/crypto/openssl/ua_certificategroup_openssl.c)
-endif()
-
-if(UA_ENABLE_ENCRYPTION)
-    list(APPEND plugin_sources ${PROJECT_SOURCE_DIR}/plugins/crypto/ua_certificategroup_filestore.c)
-    list(APPEND plugin_sources ${PROJECT_SOURCE_DIR}/plugins/crypto/ua_securitypolicy_filestore.c)
-=======
 if(UA_ENABLE_TPM2_SECURITY)
     list(APPEND plugin_sources
          ${PROJECT_SOURCE_DIR}/plugins/crypto/pkcs11/securitypolicy_pubsub_aes128ctr_tpm.c
          ${PROJECT_SOURCE_DIR}/plugins/crypto/pkcs11/securitypolicy_pubsub_aes256ctr_tpm.c)
->>>>>>> dba8557d
 endif()
 
 if(UA_ENABLE_DISCOVERY)
