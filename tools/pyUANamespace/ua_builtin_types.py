#!/usr/bin/env/python
# -*- coding: utf-8 -*-

###
### Author:  Chris Iatrou (ichrispa@core-vector.net)
### Version: rev 13
###
### This program was created for educational purposes and has been
### contributed to the open62541 project by the author. All licensing
### terms for this source is inherited by the terms and conditions
### specified for by the open62541 project (see the projects readme
### file for more information on the LGPL terms and restrictions).
###
### This program is not meant to be used in a production environment. The
### author is not liable for any complications arising due to the use of
### this program.
###

import sys
import xml.dom.minidom as dom
from ua_constants import *
from logger import *
from open62541_MacroHelper import open62541_MacroHelper

def getNextElementNode(xmlvalue):
  if xmlvalue == None:
    return None
  xmlvalue = xmlvalue.nextSibling
  while not xmlvalue == None and not xmlvalue.nodeType == xmlvalue.ELEMENT_NODE:
    xmlvalue = xmlvalue.nextSibling
  return xmlvalue

if sys.version_info[0] >= 3:
  # strings are already parsed to unicode
  def unicode(s):
    return s

class opcua_value_t():
  value = None
  name = None
  __alias__ = None
  __binTypeId__ = 0
  stringRepresentation = ""
  knownTypes = []
  parent = None

  def __init__(self, parent):
    self.value = None
    self.parent = parent
    self.stringRepresentation = ""
    self.setStringReprentation()
    self.__binTypeId__ = 0
    self.setNumericRepresentation()
    self.__alias__ = None
    self.knownTypes = ['boolean', 'int32', 'uint32', 'int16', 'uint16', \
                       'int64', 'uint64', 'byte', 'sbyte', 'float', 'double', \
                       'string', 'bytestring', 'localizedtext', 'statuscode', \
                       'diagnosticinfo', 'nodeid', 'guid', 'datetime', \
                       'qualifiedname', 'expandednodeid', 'xmlelement']
    self.dataType = None
    self.encodingRule = []

  def setEncodingRule(self, encoding):
    self.encodingRule = encoding

  def getEncodingRule(self):
    return self.encodingRule

  def alias(self, data=None):
    if not data == None:
      self.__alias__ = data
    return self.__alias__

  def isBuiltinByString(self, string):
    if str(string).lower() in self.knownTypes:
      return True
    return False

  def value(self, data=None):
    if not data==None:
      self.__value__ = data
    return self.__value__

  def getTypeByString(self, stringName, encodingRule):
    stringName = str(stringName.lower())
    if stringName == 'boolean':
      t = opcua_BuiltinType_boolean_t(self.parent)
      t.setEncodingRule(encodingRule)
    elif stringName == 'int32':
      t = opcua_BuiltinType_int32_t(self.parent)
      t.setEncodingRule(encodingRule)
    elif stringName == 'uint32':
      t = opcua_BuiltinType_uint32_t(self.parent)
      t.setEncodingRule(encodingRule)
    elif stringName == 'int16':
      t = opcua_BuiltinType_int16_t(self.parent)
      t.setEncodingRule(encodingRule)
    elif stringName == 'uint16':
      t = opcua_BuiltinType_uint16_t(self.parent)
      t.setEncodingRule(encodingRule)
    elif stringName == 'int64':
      t = opcua_BuiltinType_int64_t(self.parent)
      t.setEncodingRule(encodingRule)
    elif stringName == 'uint64':
      t = opcua_BuiltinType_uint64_t(self.parent)
      t.setEncodingRule(encodingRule)
    elif stringName == 'byte':
      t = opcua_BuiltinType_byte_t(self.parent)
      t.setEncodingRule(encodingRule)
    elif stringName == 'sbyte':
      t = opcua_BuiltinType_sbyte_t(self.parent)
      t.setEncodingRule(encodingRule)
    elif stringName == 'float':
      t = opcua_BuiltinType_float_t(self.parent)
      t.setEncodingRule(encodingRule)
    elif stringName == 'double':
      t = opcua_BuiltinType_double_t(self.parent)
      t.setEncodingRule(encodingRule)
    elif stringName == 'string':
      t = opcua_BuiltinType_string_t(self.parent)
      t.setEncodingRule(encodingRule)
    elif stringName == 'bytestring':
      t = opcua_BuiltinType_bytestring_t(self.parent)
      t.setEncodingRule(encodingRule)
    elif stringName == 'localizedtext':
      t = opcua_BuiltinType_localizedtext_t(self.parent)
      t.setEncodingRule(encodingRule)
    elif stringName == 'statuscode':
      t = opcua_BuiltinType_statuscode_t(self.parent)
      t.setEncodingRule(encodingRule)
    elif stringName == 'diagnosticinfo':
      t = opcua_BuiltinType_diagnosticinfo_t(self.parent)
      t.setEncodingRule(encodingRule)
    elif stringName == 'nodeid':
      t = opcua_BuiltinType_nodeid_t(self.parent)
      t.setEncodingRule(encodingRule)
    elif stringName == 'guid':
      t = opcua_BuiltinType_guid_t(self.parent)
      t.setEncodingRule(encodingRule)
    elif stringName == 'datetime':
      t = opcua_BuiltinType_datetime_t(self.parent)
      t.setEncodingRule(encodingRule)
    elif stringName == 'qualifiedname':
      t = opcua_BuiltinType_qualifiedname_t(self.parent)
      t.setEncodingRule(encodingRule)
    elif stringName == 'expandednodeid':
      t = opcua_BuiltinType_expandednodeid_t(self.parent)
      t.setEncodingRule(encodingRule)
    elif stringName == 'xmlelement':
      t = opcua_BuiltinType_xmlelement_t(self.parent)
      t.setEncodingRule(encodingRule)
    else:
      log(self, "No class representing stringName " + stringName + " was found. Cannot create builtinType.")
      return None
    return t

  def parseXML(self, xmlvalue):
    log(self, "parsing xmlvalue for " + self.parent.browseName() + " (" + str(self.parent.id()) + ") according to " + str(self.parent.dataType().target().getEncoding()))

    if not "value" in xmlvalue.tagName.lower():
      log(self, "Expected <Value> , but found " + xmlvalue.tagName + " instead. Value will not be parsed.", LOG_LEVEL_ERROR)
      return

    if len(xmlvalue.childNodes) == 0:
      log(self, "Expected childnodes for value, but none where found... Value will not be parsed.", LOG_LEVEL_ERROR)
      return

    for n in xmlvalue.childNodes:
      if n.nodeType == n.ELEMENT_NODE:
        xmlvalue = n
        break

    if "ListOf" in xmlvalue.tagName:
      self.value = []
      for el in xmlvalue.childNodes:
        if not el.nodeType == el.ELEMENT_NODE:
          continue
        self.value.append(self.__parseXMLSingleValue(el))
    else:
      self.value = [self.__parseXMLSingleValue(xmlvalue)]

    log(self, "Parsed Value: " + str(self.value))

  def __parseXMLSingleValue(self, xmlvalue, alias=None, encodingPart=None):
    # Parse an encoding list such as enc = [[Int32], ['Duration', ['DateTime']]],
    # returning a possibly aliased variable or list of variables.
    # Keep track of aliases, as ['Duration', ['Hawaii', ['UtcTime', ['DateTime']]]]
    # will be of type DateTime, but tagged as <Duration>2013-04-10 12:00 UTC</Duration>,
    # and not as <Duration><Hawaii><UtcTime><String>2013-04-10 12:00 UTC</String>...

    # Encoding may be partially handed down (iterative call). Only resort to
    # type definition if we are not given a specific encoding to match
    if encodingPart == None:
      enc = self.parent.dataType().target().getEncoding()
    else:
      enc = encodingPart

    # Check the structure of the encoding list to determine if a type is to be
    # returned or we need to descend further checking aliases or multipart types
    # such as extension Objects.
    if len(enc) == 1:
      # 0: ['BuiltinType']          either builtin type
      # 1: [ [ 'Alias', [...], n] ] or single alias for possible multipart
      if isinstance(enc[0], str):
        # 0: 'BuiltinType'
        if alias != None:
          if not xmlvalue.tagName == alias:
            log(self, "Expected XML element with tag " + alias + " but found " + xmlvalue.tagName + " instead", LOG_LEVEL_ERROR)
            return None
          else:
            t = self.getTypeByString(enc[0], enc)
            t.alias(alias)
            t.parseXML(xmlvalue)
            return t
        else:
          if not self.isBuiltinByString(xmlvalue.tagName):
            log(self, "Expected XML describing builtin type " + enc[0] + " but found " + xmlvalue.tagName + " instead", LOG_LEVEL_ERROR)
          else:
            t = self.getTypeByString(enc[0], enc)
            t.parseXML(xmlvalue)
            return t
      else:
        # 1: ['Alias', [...], n]
        # Let the next elif handle this
        return self.__parseXMLSingleValue(xmlvalue, alias=alias, encodingPart=enc[0])
    elif len(enc) == 3 and isinstance(enc[0], str):
      # [ 'Alias', [...], 0 ]          aliased multipart
      if alias == None:
        alias = enc[0]
      # if we have an alias and the next field is multipart, keep the alias
      elif alias != None and len(enc[1]) > 1:
        alias = enc[0]
      # otherwise drop the alias
      return self.__parseXMLSingleValue(xmlvalue, alias=alias, encodingPart=enc[1])
    else:
      # [ [...], [...], [...]] multifield of unknowns (analyse separately)
      # create an extension object to hold multipart type

      # FIXME: This implementation expects an extensionobject to be manditory for
      #        multipart variables. Variants/Structures are not included in the
      #        OPCUA Namespace 0 nodeset.
      #        Consider moving this ExtensionObject specific parsing into the
      #        builtin type and only determining the multipart type at this stage.
      if not xmlvalue.tagName == "ExtensionObject":
        log(self, "Expected XML tag <ExtensionObject> for multipart type, but found " + xmlvalue.tagName + " instead.", LOG_LEVEL_ERROR)
        return None

      extobj = opcua_BuiltinType_extensionObject_t(self.parent)
      extobj.setEncodingRule(enc)
      etype = xmlvalue.getElementsByTagName("TypeId")
      if len(etype) == 0:
        log(self, "Did not find <TypeId> for ExtensionObject", LOG_LEVEL_ERROR)
        return None
      etype = etype[0].getElementsByTagName("Identifier")
      if len(etype) == 0:
        log(self, "Did not find <Identifier> for ExtensionObject", LOG_LEVEL_ERROR)
        return None
      etype = self.parent.getNamespace().getNodeByIDString(etype[0].firstChild.data)
      if etype == None:
        log(self, "Identifier Node not found in namespace" , LOG_LEVEL_ERROR)
        return None

      extobj.typeId(etype)

      ebody = xmlvalue.getElementsByTagName("Body")
      if len(ebody) == 0:
        log(self, "Did not find <Body> for ExtensionObject", LOG_LEVEL_ERROR)
        return None
      ebody = ebody[0]

      # Body must contain an Object of type 'DataType' as defined in Variable
      ebodypart = ebody.firstChild
      if not ebodypart.nodeType == ebodypart.ELEMENT_NODE:
        ebodypart = getNextElementNode(ebodypart)
      if ebodypart == None:
        log(self, "Expected ExtensionObject to hold a variable of type " + str(self.parent.dataType().target().browseName()) + " but found nothing.", LOG_LEVEL_ERROR)
        return None

      if not ebodypart.tagName == self.parent.dataType().target().browseName():
        log(self, "Expected ExtensionObject to hold a variable of type " + str(self.parent.dataType().target().browseName()) + " but found " + str(ebodypart.tagName) + " instead.", LOG_LEVEL_ERROR)
        return None
      extobj.alias(ebodypart.tagName)

      ebodypart = ebodypart.firstChild
      if not ebodypart.nodeType == ebodypart.ELEMENT_NODE:
        ebodypart = getNextElementNode(ebodypart)
      if ebodypart == None:
        log(self, "Description of dataType " + str(self.parent.dataType().target().browseName()) + " in ExtensionObject is empty/invalid.", LOG_LEVEL_ERROR)
        return None

      extobj.value = []
      for e in enc:
        if not ebodypart == None:
          extobj.value.append(extobj.__parseXMLSingleValue(ebodypart, alias=None, encodingPart=e))
        else:
          log(self, "Expected encoding " + str(e) + " but found none in body.", LOG_LEVEL_ERROR)
        ebodypart = getNextElementNode(ebodypart)
      return extobj

  def setStringReprentation(self):
    pass

  def setNumericRepresentation(self):
    pass

  def getNumericRepresentation(self):
    return self.__binTypeId__

  def __str__(self):
    if self.__alias__ != None:
      return "'" + self.alias() + "':" + self.stringRepresentation + "(" + str(self.value) + ")"
    return self.stringRepresentation + "(" + str(self.value) + ")"

  def __repr__(self):
    return self.__str__()

  def printOpen62541CCode_SubType(self, asIndirect=True):
    return ""

  def printOpen62541CCode(self, bootstrapping = True):
    codegen = open62541_MacroHelper()
    code = []
    valueName = self.parent.getCodePrintableID() + "_variant_DataContents"

    # self.value either contains a list of multiple identical BUILTINTYPES, or it
    # contains a single builtintype (which may be a container); choose if we need
    # to create an array or a single variable.
    # Note that some genious defined that there are arrays of size 1, which are
    # distinctly different then a single value, so we need to check that as well
    # Semantics:
    # -3: Scalar or 1-dim
    # -2: Scalar or x-dim | x>0
    # -1: Scalar
    #  0: x-dim | x>0
    #  n: n-dim | n>0
    if (len(self.value) == 0):
      return code
    if not isinstance(self.value[0], opcua_value_t):
      return code
  
    if self.parent.valueRank() != -1 and (self.parent.valueRank() >=0 or (len(self.value) > 1 and (self.parent.valueRank() != -2 or self.parent.valueRank() != -3))):
      # User the following strategy for all directly mappable values a la 'UA_Type MyInt = (UA_Type) 23;'
      if self.value[0].__binTypeId__ == BUILTINTYPE_TYPEID_GUID:
        log(self, "Don't know how to print array of GUID in node " + str(self.parent.id()), LOG_LEVEL_WARN)
      elif self.value[0].__binTypeId__ == BUILTINTYPE_TYPEID_DATETIME:
        log(self, "Don't know how to print array of DateTime in node " + str(self.parent.id()), LOG_LEVEL_WARN)
      elif self.value[0].__binTypeId__ == BUILTINTYPE_TYPEID_DIAGNOSTICINFO:
        log(self, "Don't know how to print array of DiagnosticInfo in node " + str(self.parent.id()), LOG_LEVEL_WARN)
      elif self.value[0].__binTypeId__ == BUILTINTYPE_TYPEID_STATUSCODE:
        log(self, "Don't know how to print array of StatusCode in node " + str(self.parent.id()), LOG_LEVEL_WARN)
      else:
        if self.value[0].__binTypeId__ == BUILTINTYPE_TYPEID_EXTENSIONOBJECT:
          for v in self.value:
            log(self, "Building extObj array index " + str(self.value.index(v)))
            code = code + v.printOpen62541CCode_SubType_build(arrayIndex=self.value.index(v))
        code.append("attr.value.type = &UA_TYPES[UA_TYPES_" + self.value[0].stringRepresentation.upper() + "];")
        code.append("UA_" + self.value[0].stringRepresentation + " " + valueName + "[" + str(len(self.value)) + "];")
        if self.value[0].__binTypeId__ == BUILTINTYPE_TYPEID_EXTENSIONOBJECT:
          for v in self.value:
            log(self, "Printing extObj array index " + str(self.value.index(v)))
            code.append(valueName + "[" + str(self.value.index(v)) + "] = " + v.printOpen62541CCode_SubType(asIndirect=False) + ";")
            code.append("UA_free(" + v.printOpen62541CCode_SubType() + ");")
        else:
          for v in self.value:
            code.append(valueName + "[" + str(self.value.index(v)) + "] = " + v.printOpen62541CCode_SubType() + ";")
        code.append("UA_Variant_setArrayCopy( &attr.value, &" + valueName +
                    ", (UA_Int32) " + str(len(self.value)) + ", &UA_TYPES[UA_TYPES_" + self.value[0].stringRepresentation.upper() + "]);")
    else:
      # User the following strategy for all directly mappable values a la 'UA_Type MyInt = (UA_Type) 23;'
      if self.value[0].__binTypeId__ == BUILTINTYPE_TYPEID_GUID:
        log(self, "Don't know how to print scalar GUID in node " + str(self.parent.id()), LOG_LEVEL_WARN)
      elif self.value[0].__binTypeId__ == BUILTINTYPE_TYPEID_DATETIME:
        log(self, "Don't know how to print scalar DateTime in node " + str(self.parent.id()), LOG_LEVEL_WARN)
      elif self.value[0].__binTypeId__ == BUILTINTYPE_TYPEID_DIAGNOSTICINFO:
        log(self, "Don't know how to print scalar DiagnosticInfo in node " + str(self.parent.id()), LOG_LEVEL_WARN)
      elif self.value[0].__binTypeId__ == BUILTINTYPE_TYPEID_STATUSCODE:
        log(self, "Don't know how to print scalar StatusCode in node " + str(self.parent.id()), LOG_LEVEL_WARN)
      else:
        # The following strategy applies to all other types, in particular strings and numerics.
        if self.value[0].__binTypeId__ == BUILTINTYPE_TYPEID_EXTENSIONOBJECT:
          code = code + self.value[0].printOpen62541CCode_SubType_build()
<<<<<<< HEAD
        code.append("attr.value.type = &UA_TYPES[UA_TYPES_" + self.value[0].stringRepresentation.upper() + "];")
=======
>>>>>>> 7ddc1119
        if self.value[0].__binTypeId__ == BUILTINTYPE_TYPEID_EXTENSIONOBJECT:
          code.append("UA_" + self.value[0].stringRepresentation + " *" + valueName + " = " + self.value[0].printOpen62541CCode_SubType() + ";")
          code.append("UA_Variant_setScalarCopy( &attr.value, " + valueName + ", &UA_TYPES[UA_TYPES_" + self.value[0].stringRepresentation.upper() + "]);")
          #FIXME: There is no membership definition for extensionObjects generated in this function.
          code.append("UA_" + self.value[0].stringRepresentation + "_deleteMembers(" + valueName + ");")
        else:
          code.append("UA_" + self.value[0].stringRepresentation + " " + valueName + " = " + self.value[0].printOpen62541CCode_SubType() + ";")
          code.append("UA_Variant_setScalarCopy( &attr.value, &" + valueName + ", &UA_TYPES[UA_TYPES_" + self.value[0].stringRepresentation.upper() + "]);")
          code.append("UA_" + self.value[0].stringRepresentation + "_deleteMembers(&" + valueName + ");")
    return code


###
### Actual buitlin types
###

class opcua_BuiltinType_extensionObject_t(opcua_value_t):
  def setStringReprentation(self):
    self.stringRepresentation = "ExtensionObject"
    self.__typeId__ = None

  def setNumericRepresentation(self):
    self.__binTypeId__ = BUILTINTYPE_TYPEID_EXTENSIONOBJECT

  def typeId(self, data=None):
    if not data == None:
      self.__typeId__ = data
    return self.__typeId__

  def getCodeInstanceName(self):
    return self.__codeInstanceName__

  def setCodeInstanceName(self, recursionDepth, arrayIndex):
    self.__inVariableRecursionDepth__ = recursionDepth
    self.__inVariableArrayIndex__ = arrayIndex
    self.__codeInstanceName__ = self.parent.getCodePrintableID() + "_" + str(self.alias()) + "_" + str(arrayIndex) + "_" + str(recursionDepth)
    return self.__codeInstanceName__

  def printOpen62541CCode_SubType_build(self, recursionDepth=0, arrayIndex=0):
    code = [""]
    codegen = open62541_MacroHelper();

    log(self, "Building extensionObject for " + str(self.parent.id()))
    log(self, "Value    " + str(self.value))
    log(self, "Encoding " + str(self.getEncodingRule()))

    self.setCodeInstanceName(recursionDepth, arrayIndex)
    # If there are any ExtensionObjects instide this ExtensionObject, we need to
    # generate one-time-structs for them too before we can proceed;
    for subv in self.value:
      if isinstance(subv, list):
        log(self, "ExtensionObject contains an ExtensionObject, which is currently not encodable!", LOG_LEVEL_ERR)

    code.append("struct {")
    for field in self.getEncodingRule():
      ptrSym = ""
      # If this is an Array, this is pointer to its contents with a AliasOfFieldSize entry
      if field[2] != 0:
        code.append("  UA_Int32 " + str(field[0]) + "Size;")
        ptrSym = "*"
      if len(field[1]) == 1:
        code.append("  UA_" + str(field[1][0]) + " " + ptrSym + str(field[0]) + ";")
      else:
        code.append("  UA_ExtensionObject " + " " + ptrSym + str(field[0]) + ";")
    code.append("} " + self.getCodeInstanceName() + "_struct;")

    # Assign data to the struct contents
    # Track the encoding rule definition to detect arrays and/or ExtensionObjects
    encFieldIdx = 0
    for subv in self.value:
      encField = self.getEncodingRule()[encFieldIdx]
      encFieldIdx = encFieldIdx + 1;
      log(self, "Encoding of field " + subv.alias() + " is " + str(subv.getEncodingRule()) + "defined by " + str(encField))
      # Check if this is an array
      if encField[2] == 0:
        code.append(self.getCodeInstanceName()+"_struct."+subv.alias() + " = " + subv.printOpen62541CCode_SubType(asIndirect=False) + ";")
      else:
        if isinstance(subv, list):
          # this is an array
          code.append(self.getCodeInstanceName()+"_struct."+subv.alias() + "Size = " + str(len(subv)) + ";")
          code.append(self.getCodeInstanceName()+"_struct."+subv.alias()+" = (UA_" + subv.stringRepresentation + " *) UA_malloc(sizeof(UA_" + subv.stringRepresentation + ")*"+ str(len(subv))+");")
          log(self, "Encoding included array of " + str(len(subv)) + " values.")
          for subvidx in range(0,len(subv)):
            subvv = subv[subvidx]
            log(self, "  " + str(subvix) + " " + str(subvv))
            code.append(self.getCodeInstanceName()+"_struct."+subv.alias() + "[" + str(subvidx) + "] = " + subvv.printOpen62541CCode_SubType(asIndirect=True) + ";")
          code.append("}")
        else:
          code.append(self.getCodeInstanceName()+"_struct."+subv.alias() + "Size = 1;")
          code.append(self.getCodeInstanceName()+"_struct."+subv.alias()+" = (UA_" + subv.stringRepresentation + " *) UA_malloc(sizeof(UA_" + subv.stringRepresentation + "));")
          code.append(self.getCodeInstanceName()+"_struct."+subv.alias() + "[0]  = " + subv.printOpen62541CCode_SubType(asIndirect=True) + ";")


    # Allocate some memory
    code.append("UA_ExtensionObject *" + self.getCodeInstanceName() + " =  UA_ExtensionObject_new();")
    code.append(self.getCodeInstanceName() + "->encoding = UA_EXTENSIONOBJECT_ENCODED_BYTESTRING;")
    code.append(self.getCodeInstanceName() + "->content.encoded.typeId = UA_NODEID_NUMERIC(" + str(self.parent.dataType().target().id().ns) + ", " + str(self.parent.dataType().target().id().i) + "+ UA_ENCODINGOFFSET_BINARY);")
    code.append("if(UA_ByteString_allocBuffer(&" + self.getCodeInstanceName() + "->content.encoded.body, 65000) != UA_STATUSCODE_GOOD) {}" )

    # Encode each value as a bytestring seperately.
    code.append("size_t " + self.getCodeInstanceName() + "_encOffset = 0;" )
    encFieldIdx = 0;
    for subv in self.value:
      encField = self.getEncodingRule()[encFieldIdx]
      encFieldIdx = encFieldIdx + 1;
      if encField[2] == 0:
        code.append("UA_" + subv.stringRepresentation + "_encodeBinary(&" + self.getCodeInstanceName()+"_struct."+subv.alias() + ", &" + self.getCodeInstanceName() + "->content.encoded.body, &" + self.getCodeInstanceName() + "_encOffset);" )
      else:
        if isinstance(subv, list):
          for subvidx in range(0,len(subv)):
            code.append("UA_" + subv.stringRepresentation + "_encodeBinary(&" + self.getCodeInstanceName()+"_struct."+subv.alias() + "[" + str(subvidx) + "], &" + self.getCodeInstanceName() + "->content.encoded.body, &" + self.getCodeInstanceName() + "_encOffset);" )
        else:
          code.append("UA_" + subv.stringRepresentation + "_encodeBinary(&" + self.getCodeInstanceName()+"_struct."+subv.alias() + "[0], &" + self.getCodeInstanceName() + "->content.encoded.body, &" + self.getCodeInstanceName() + "_encOffset);" )

    # Reallocate the memory by swapping the 65k Bytestring for a new one
    code.append(self.getCodeInstanceName() + "->content.encoded.body.length = " + self.getCodeInstanceName() + "_encOffset;");
    code.append("UA_Byte *" + self.getCodeInstanceName() + "_newBody = (UA_Byte *) UA_malloc(" + self.getCodeInstanceName() + "_encOffset );" )
    code.append("memcpy(" + self.getCodeInstanceName() + "_newBody, " + self.getCodeInstanceName() + "->content.encoded.body.data, " + self.getCodeInstanceName() + "_encOffset);" )
    code.append("UA_Byte *" + self.getCodeInstanceName() + "_oldBody = " + self.getCodeInstanceName() + "->content.encoded.body.data;");
    code.append(self.getCodeInstanceName() + "->content.encoded.body.data = " +self.getCodeInstanceName() + "_newBody;")
    code.append("UA_free(" + self.getCodeInstanceName() + "_oldBody);")
    code.append("")
    return code

  def printOpen62541CCode_SubType(self, asIndirect=True):
    if asIndirect == False:
      return "*" + str(self.getCodeInstanceName())
    return str(self.getCodeInstanceName())

  def __str__(self):
    return "'" + self.alias() + "':" + self.stringRepresentation + "(" + str(self.value) + ")"

class opcua_BuiltinType_localizedtext_t(opcua_value_t):
  def setStringReprentation(self):
    self.stringRepresentation = "LocalizedText"

  def setNumericRepresentation(self):
    self.__binTypeId__ = BUILTINTYPE_TYPEID_LOCALIZEDTEXT

  def parseXML(self, xmlvalue):
    # Expect <LocalizedText> or <AliasName>
    #          <Locale>xx_XX</Locale>
    #          <Text>TextText</Text>
    #        <LocalizedText> or </AliasName>
    #
    if xmlvalue == None or xmlvalue.nodeType != xmlvalue.ELEMENT_NODE:
      log(self, "Expected XML Element, but got junk...", LOG_LEVEL_ERROR)
      return

    if self.alias() != None:
      if not self.alias() == xmlvalue.tagName:
        log(self, "Expected an aliased XML field called " + self.alias() + " but got " + xmlvalue.tagName + " instead. This is a parsing error of opcua_value_t.__parseXMLSingleValue(), will try to continue anyway.", LOG_LEVEL_WARN)
    else:
      if not self.stringRepresentation == xmlvalue.tagName:
        log(self, "Expected XML field " + self.stringRepresentation + " but got " + xmlvalue.tagName + " instead. This is a parsing error of opcua_value_t.__parseXMLSingleValue(), will try to continue anyway.", LOG_LEVEL_WARN)

    if xmlvalue.firstChild == None:
      if self.alias() != None:
        log(self, "Neither locale nor text in XML description field " + self.alias() + ". Setting to default ['en_US','']")
      else:
        log(self, "Neither locale nor text in XML description. Setting to default ['en_US','']")
      self.value = ['en_US','']
      return

    self.value = []
    tmp = xmlvalue.getElementsByTagName("Locale")
    if len(tmp) == 0:
      log(self, "Did not find a locale. Setting to en_US per default.", LOG_LEVEL_WARN)
      self.value.append('en_US')
    else:
      if tmp[0].firstChild == None:
        log(self, "Locale tag without contents. Setting to en_US per default.", LOG_LEVEL_WARN)
        self.value.append('en_US')
      else:
        self.value.append(tmp[0].firstChild.data)
      clean = ""
      for s in self.value[0]:
        if s in "ABCDEFGHIJKLMNOPQRSTUVWXYZabcdefghijklmnopqrstuvwxyz0123456789_":
          clean = clean + s
      self.value[0] = clean

    tmp = xmlvalue.getElementsByTagName("Text")
    if len(tmp) == 0:
      log(self, "Did not find a Text. Setting to empty string per default.", LOG_LEVEL_WARN)
      self.value.append('')
    else:
      if tmp[0].firstChild == None:
        log(self, "Text tag without content. Setting to empty string per default.", LOG_LEVEL_WARN)
        self.value.append('')
      else:
        self.value.append(tmp[0].firstChild.data)

  def printOpen62541CCode_SubType(self, asIndirect=True):
      if asIndirect==True:
        code = "UA_LOCALIZEDTEXT_ALLOC(\"" + str(self.value[0]) + "\", \"" + str(self.value[1].encode('utf-8')) + "\")"
      else:
        code = "UA_LOCALIZEDTEXT(\"" + str(self.value[0]) + "\", \"" + str(self.value[1].encode('utf-8')) + "\")"
      return code

class opcua_BuiltinType_expandednodeid_t(opcua_value_t):
  def setStringReprentation(self):
    self.stringRepresentation = "ExpandedNodeId"

  def setNumericRepresentation(self):
    self.__binTypeId__ = BUILTINTYPE_TYPEID_EXPANDEDNODEID

  def parseXML(self, xmlvalue):
    if xmlvalue == None or xmlvalue.nodeType != xmlvalue.ELEMENT_NODE:
      log(self, "Expected XML Element, but got junk...", LOG_LEVEL_ERROR)
      return

    log(self, "Not implemented", LOG_LEVEL_ERR)

  def printOpen62541CCode_SubType(self, asIndirect=True):
    #FIXME! This one is definetely broken!
    code = ""
    return code

class opcua_BuiltinType_nodeid_t(opcua_value_t):
  def setStringReprentation(self):
    self.stringRepresentation = "NodeId"

  def setNumericRepresentation(self):
    self.__binTypeId__ = BUILTINTYPE_TYPEID_NODEID

  def parseXML(self, xmlvalue):
    # Expect <NodeId> or <Alias>
    #           <Identifier> # It is unclear whether or not this is manditory. Identifier tags are used in Namespace 0.
    #                ns=x;i=y or similar string representation of id()
    #           </Identifier>
    #        </NodeId> or </Alias>
    if xmlvalue == None or xmlvalue.nodeType != xmlvalue.ELEMENT_NODE:
      log(self, "Expected XML Element, but got junk...", LOG_LEVEL_ERROR)
      return

    if self.alias() != None:
      if not self.alias() == xmlvalue.tagName:
        log(self, "Expected an aliased XML field called " + self.alias() + " but got " + xmlvalue.tagName + " instead. This is a parsing error of opcua_value_t.__parseXMLSingleValue(), will try to continue anyway.", LOG_LEVEL_WARN)
    else:
      if not self.stringRepresentation == xmlvalue.tagName:
        log(self, "Expected XML field " + self.stringRepresentation + " but got " + xmlvalue.tagName + " instead. This is a parsing error of opcua_value_t.__parseXMLSingleValue(), will try to continue anyway.", LOG_LEVEL_WARN)

    # Catch XML <NodeId />
    if xmlvalue.firstChild == None :
      log(self, "No value is given, which is illegal for Node Types...", LOG_LEVEL_ERROR)
      self.value = None
    else:
      # Check if there is an <Identifier> tag
      if len(xmlvalue.getElementsByTagName("Identifier")) != 0:
        xmlvalue = xmlvalue.getElementsByTagName("Identifier")[0]
      self.value = self.parent.getNamespace().getNodeByIDString(unicode(xmlvalue.firstChild.data))
      if self.value == None:
        log(self, "Node with id " + str(unicode(xmlvalue.firstChild.data)) + " was not found in namespace.", LOG_LEVEL_ERROR)

  def printOpen62541CCode_SubType(self, asIndirect=True):
    if self.value == None:
      return "UA_NODEID_NUMERIC(0,0)"
    nodeId = self.value.id()
    if nodeId.i != None:
      return "UA_NODEID_NUMERIC(" + str(nodeId.ns) + ", " + str(nodeId.i) + ")"
    elif nodeId.s != None:
      return "UA_NODEID_STRING("  + str(nodeId.ns) + ", " + str(nodeId.s) + ")"
    elif nodeId.b != None:
      log(self, "NodeID Generation macro for bytestrings has not been implemented.")
      return "UA_NODEID_NUMERIC(0,0)"
    elif nodeId.g != None:
      log(self, "NodeID Generation macro for guids has not been implemented.")
      return "UA_NODEID_NUMERIC(0,0)"
    return "UA_NODEID_NUMERIC(0,0)"

class opcua_BuiltinType_datetime_t(opcua_value_t):
  def setStringReprentation(self):
    self.stringRepresentation = "DateTime"

  def setNumericRepresentation(self):
    self.__binTypeId__ = BUILTINTYPE_TYPEID_DATETIME

  def parseXML(self, xmlvalue):
    # Expect <DateTime> or <AliasName>
    #        2013-08-13T21:00:05.0000L
    #        </DateTime> or </AliasName>
    if xmlvalue == None or xmlvalue.nodeType != xmlvalue.ELEMENT_NODE:
      log(self, "Expected XML Element, but got junk...", LOG_LEVEL_ERROR)
      return

    if self.alias() != None:
      if not self.alias() == xmlvalue.tagName:
        log(self, "Expected an aliased XML field called " + self.alias() + " but got " + xmlvalue.tagName + " instead. This is a parsing error of opcua_value_t.__parseXMLSingleValue(), will try to continue anyway.", LOG_LEVEL_WARN)
    else:
      if not self.stringRepresentation == xmlvalue.tagName:
        log(self, "Expected XML field " + self.stringRepresentation + " but got " + xmlvalue.tagName + " instead. This is a parsing error of opcua_value_t.__parseXMLSingleValue(), will try to continue anyway.", LOG_LEVEL_WARN)

    # Catch XML <DateTime /> by setting the value to a default
    if xmlvalue.firstChild == None :
      log(self, "No value is given. Setting to default now()")
      self.value = strptime(strftime("%Y-%m-%dT%H:%M%S"), "%Y-%m-%dT%H:%M%S")
    else:
      timestr = unicode(xmlvalue.firstChild.data)
      # .NET tends to create this garbage %Y-%m-%dT%H:%M:%S.0000z
      # strip everything after the "." away for a posix time_struct
      if "." in timestr:
        timestr = timestr[:timestr.index(".")]
      # If the last character is not numeric, remove it
      while len(timestr)>0 and not timestr[-1] in "0123456789":
        timestr = timestr[:-1]
      try:
        self.value = strptime(timestr, "%Y-%m-%dT%H:%M:%S")
      except:
        log(self, "Timestring format is illegible. Expected 2001-01-30T21:22:23, but got " + timestr + " instead. Time will be defaultet to now()", LOG_LEVEL_ERROR)
        self.value = strptime(strftime("%Y-%m-%dT%H:%M%S"), "%Y-%m-%dT%H:%M%S")

class opcua_BuiltinType_qualifiedname_t(opcua_value_t):
  def setStringReprentation(self):
    self.stringRepresentation = "QualifiedName"

  def setNumericRepresentation(self):
    self.__binTypeId__ = BUILTINTYPE_TYPEID_QUALIFIEDNAME

  def parseXML(self, xmlvalue):
    # Expect <QualifiedName> or <AliasName>
    #           <NamespaceIndex>Int16<NamespaceIndex> # Optional, apparently ommitted if ns=0 ??? (Not given in OPCUA Nodeset2)
    #           <Name>SomeString<Name>                # Speculation: Manditory if NamespaceIndex is given, omitted otherwise?
    #        </QualifiedName> or </AliasName>
    if xmlvalue == None or xmlvalue.nodeType != xmlvalue.ELEMENT_NODE:
      log(self, "Expected XML Element, but got junk...", LOG_LEVEL_ERROR)
      return

    if self.alias() != None:
      if not self.alias() == xmlvalue.tagName:
        log(self, "Expected an aliased XML field called " + self.alias() + " but got " + xmlvalue.tagName + " instead. This is a parsing error of opcua_value_t.__parseXMLSingleValue(), will try to continue anyway.", LOG_LEVEL_WARN)
    else:
      if not self.stringRepresentation == xmlvalue.tagName:
        log(self, "Expected XML field " + self.stringRepresentation + " but got " + xmlvalue.tagName + " instead. This is a parsing error of opcua_value_t.__parseXMLSingleValue(), will try to continue anyway.", LOG_LEVEL_WARN)

    # Catch XML <Qalified /> by setting the value to a default
    if xmlvalue.firstChild == None :
      log(self, "No value is given. Setting to default empty string in ns=0: [0, '']")
      self.value = [0, '']
    else:
      # Is a namespace index passed?
      if len(xmlvalue.getElementsByTagName("NamespaceIndex")) != 0:
        self.value = [int(xmlvalue.getElementsByTagName("NamespaceIndex")[0].firstChild.data)]
        # namespace index is passed and <Name> tags are now manditory?
        if len(xmlvalue.getElementsByTagName("Name")) != 0:
          self.value.append(xmlvalue.getElementsByTagName("Name")[0].firstChild.data)
        else:
          log(self, "No name is specified, will default to empty string")
          self.value.append('')
      else:
        log(self, "No namespace is specified, will default to 0")
        self.value = [0]
        self.value.append(unicode(xmlvalue.firstChild.data))

  def printOpen62541CCode_SubType(self, asIndirect=True):
      code = "UA_QUALIFIEDNAME_ALLOC(" + str(self.value[0]) + ", \"" + self.value[1].encode('utf-8') + "\")"
      return code

class opcua_BuiltinType_statuscode_t(opcua_value_t):
  def setStringReprentation(self):
    self.stringRepresentation = "StatusCode"

  def setNumericRepresentation(self):
    self.__binTypeId__ = BUILTINTYPE_TYPEID_STATUSCODE

  def parseXML(self, xmlvalue):
    if xmlvalue == None or xmlvalue.nodeType != xmlvalue.ELEMENT_NODE:
      log(self, "Expected XML Element, but got junk...", LOG_LEVEL_ERROR)
      return
    log(self, "Not implemented", LOG_LEVEL_WARN)

class opcua_BuiltinType_diagnosticinfo_t(opcua_value_t):
  def setStringReprentation(self):
    self.stringRepresentation = "StatusCode"

  def setNumericRepresentation(self):
    self.__binTypeId__ = BUILTINTYPE_TYPEID_DIAGNOSTICINFO

  def parseXML(self, xmlvalue):
    if xmlvalue == None or xmlvalue.nodeType != xmlvalue.ELEMENT_NODE:
      log(self, "Expected XML Element, but got junk...", LOG_LEVEL_ERROR)
      return
    log(self, "Not implemented", LOG_LEVEL_WARN)

class opcua_BuiltinType_guid_t(opcua_value_t):
  def setStringReprentation(self):
    self.stringRepresentation = "Guid"

  def setNumericRepresentation(self):
    self.__binTypeId__ = BUILTINTYPE_TYPEID_GUID

  def parseXML(self, xmlvalue):
    if xmlvalue == None or xmlvalue.nodeType != xmlvalue.ELEMENT_NODE:
      log(self, "Expected XML Element, but got junk...", LOG_LEVEL_ERROR)
      return

    if self.alias() != None:
      if not self.alias() == xmlvalue.tagName:
        log(self, "Expected an aliased XML field called " + self.alias() + " but got " + xmlvalue.tagName + " instead. This is a parsing error of opcua_value_t.__parseXMLSingleValue(), will try to continue anyway.", LOG_LEVEL_WARN)
    else:
      if not self.stringRepresentation == xmlvalue.tagName:
        log(self, "Expected XML field " + self.stringRepresentation + " but got " + xmlvalue.tagName + " instead. This is a parsing error of opcua_value_t.__parseXMLSingleValue(), will try to continue anyway.", LOG_LEVEL_WARN)

    # Catch XML <Guid /> by setting the value to a default
    if xmlvalue.firstChild == None:
      log(self, "No value is given. Setting to default 0")
      self.value = [0,0,0,0]
    else:
      self.value = unicode(xmlvalue.firstChild.data)
      self.value = self.value.replace("{","")
      self.value = self.value.replace("}","")
      self.value = self.value.split("-")
      tmp = []
      ok = True
      for g in self.value:
        try:
          tmp.append(int("0x"+g, 16))
        except:
          log(self, "Invalid formatting of Guid. Expected {01234567-89AB-CDEF-ABCD-0123456789AB}, got " + unicode(xmlvalue.firstChild.data), LOG_LEVEL_ERROR)
          self.value = [0,0,0,0,0]
          ok = False
      if len(tmp) != 5:
        log(self, "Invalid formatting of Guid. Expected {01234567-89AB-CDEF-ABCD-0123456789AB}, got " + unicode(xmlvalue.firstChild.data), LOG_LEVEL_ERROR)
        self.value = [0,0,0,0]
        ok = False
      self.value = tmp

class opcua_BuiltinType_boolean_t(opcua_value_t):
  def setStringReprentation(self):
    self.stringRepresentation = "Boolean"

  def setNumericRepresentation(self):
    self.__binTypeId__ = BUILTINTYPE_TYPEID_BOOLEAN

  def parseXML(self, xmlvalue):
    # Expect <Boolean>value</Boolean> or
    #        <Aliasname>value</Aliasname>
    if xmlvalue == None or xmlvalue.nodeType != xmlvalue.ELEMENT_NODE:
      log(self, "Expected XML Element, but got junk...", LOG_LEVEL_ERROR)
      return

    if self.alias() != None:
      if not self.alias() == xmlvalue.tagName:
        log(self, "Expected an aliased XML field called " + self.alias() + " but got " + xmlvalue.tagName + " instead. This is a parsing error of opcua_value_t.__parseXMLSingleValue(), will try to continue anyway.", LOG_LEVEL_WARN)
    else:
      if not self.stringRepresentation == xmlvalue.tagName:
        log(self, "Expected XML field " + self.stringRepresentation + " but got " + xmlvalue.tagName + " instead. This is a parsing error of opcua_value_t.__parseXMLSingleValue(), will try to continue anyway.", LOG_LEVEL_WARN)

    # Catch XML <Boolean /> by setting the value to a default
    if xmlvalue.firstChild == None:
      log(self, "No value is given. Setting to default 0")
      self.value = "UA_FALSE"
    else:
      if "false" in unicode(xmlvalue.firstChild.data).lower():
        self.value = "UA_FALSE"
      else:
        self.value = "UA_TRUE"

  def printOpen62541CCode_SubType(self, asIndirect=True):
    return "(UA_" + self.stringRepresentation + ") " + str(self.value)

class opcua_BuiltinType_byte_t(opcua_value_t):
  def setStringReprentation(self):
    self.stringRepresentation = "Byte"

  def setNumericRepresentation(self):
    self.__binTypeId__ = BUILTINTYPE_TYPEID_BYTE

  def parseXML(self, xmlvalue):
    # Expect <Byte>value</Byte> or
    #        <Aliasname>value</Aliasname>
    if xmlvalue == None or xmlvalue.nodeType != xmlvalue.ELEMENT_NODE:
      log(self, "Expected XML Element, but got junk...", LOG_LEVEL_ERROR)
      return

    if self.alias() != None:
      if not self.alias() == xmlvalue.tagName:
        log(self, "Expected an aliased XML field called " + self.alias() + " but got " + xmlvalue.tagName + " instead. This is a parsing error of opcua_value_t.__parseXMLSingleValue(), will try to continue anyway.", LOG_LEVEL_WARN)
    else:
      if not self.stringRepresentation == xmlvalue.tagName:
        log(self, "Expected XML field " + self.stringRepresentation + " but got " + xmlvalue.tagName + " instead. This is a parsing error of opcua_value_t.__parseXMLSingleValue(), will try to continue anyway.", LOG_LEVEL_WARN)

    # Catch XML <Byte /> by setting the value to a default
    if xmlvalue.firstChild == None:
      log(self, "No value is given. Setting to default 0")
      self.value = 0
    else:
      try:
        self.value = int(unicode(xmlvalue.firstChild.data))
      except:
        log(self, "Error parsing integer. Expected " + self.stringRepresentation + " but got " + unicode(xmlvalue.firstChild.data), LOG_LEVEL_ERROR)

  def printOpen62541CCode_SubType(self, asIndirect=True):
    return "(UA_" + self.stringRepresentation + ") " + str(self.value)

class opcua_BuiltinType_sbyte_t(opcua_value_t):
  def setStringReprentation(self):
    self.stringRepresentation = "SByte"

  def setNumericRepresentation(self):
    self.__binTypeId__ = BUILTINTYPE_TYPEID_SBYTE

  def parseXML(self, xmlvalue):
    # Expect <SByte>value</SByte> or
    #        <Aliasname>value</Aliasname>
    if xmlvalue == None or xmlvalue.nodeType != xmlvalue.ELEMENT_NODE:
      log(self, "Expected XML Element, but got junk...", LOG_LEVEL_ERROR)
      return

    if self.alias() != None:
      if not self.alias() == xmlvalue.tagName:
        log(self, "Expected an aliased XML field called " + self.alias() + " but got " + xmlvalue.tagName + " instead. This is a parsing error of opcua_value_t.__parseXMLSingleValue(), will try to continue anyway.", LOG_LEVEL_WARN)
    else:
      if not self.stringRepresentation == xmlvalue.tagName:
        log(self, "Expected XML field " + self.stringRepresentation + " but got " + xmlvalue.tagName + " instead. This is a parsing error of opcua_value_t.__parseXMLSingleValue(), will try to continue anyway.", LOG_LEVEL_WARN)

    # Catch XML <SByte /> by setting the value to a default
    if xmlvalue.firstChild == None:
      log(self, "No value is given. Setting to default 0")
      self.value = 0
    else:
      try:
        self.value = int(unicode(xmlvalue.firstChild.data))
      except:
        log(self, "Error parsing integer. Expected " + self.stringRepresentation + " but got " + unicode(xmlvalue.firstChild.data), LOG_LEVEL_ERROR)

  def printOpen62541CCode_SubType(self, asIndirect=True):
    return "(UA_" + self.stringRepresentation + ") " + str(self.value)

class opcua_BuiltinType_int16_t(opcua_value_t):
  def setStringReprentation(self):
    self.stringRepresentation = "Int16"

  def setNumericRepresentation(self):
    self.__binTypeId__ = BUILTINTYPE_TYPEID_INT16

  def parseXML(self, xmlvalue):
    # Expect <Int16>value</Int16> or
    #        <Aliasname>value</Aliasname>
    if xmlvalue == None or xmlvalue.nodeType != xmlvalue.ELEMENT_NODE:
      log(self, "Expected XML Element, but got junk...", LOG_LEVEL_ERROR)
      return

    if self.alias() != None:
      if not self.alias() == xmlvalue.tagName:
        log(self, "Expected an aliased XML field called " + self.alias() + " but got " + xmlvalue.tagName + " instead. This is a parsing error of opcua_value_t.__parseXMLSingleValue(), will try to continue anyway.", LOG_LEVEL_WARN)
    else:
      if not self.stringRepresentation == xmlvalue.tagName:
        log(self, "Expected XML field " + self.stringRepresentation + " but got " + xmlvalue.tagName + " instead. This is a parsing error of opcua_value_t.__parseXMLSingleValue(), will try to continue anyway.", LOG_LEVEL_WARN)

    # Catch XML <Int16 /> by setting the value to a default
    if xmlvalue.firstChild == None:
      log(self, "No value is given. Setting to default 0")
      self.value = 0
    else:
      try:
        self.value = int(unicode(xmlvalue.firstChild.data))
      except:
        log(self, "Error parsing integer. Expected " + self.stringRepresentation + " but got " + unicode(xmlvalue.firstChild.data), LOG_LEVEL_ERROR)

  def printOpen62541CCode_SubType(self, asIndirect=True):
    return "(UA_" + self.stringRepresentation + ") " + str(self.value)

class opcua_BuiltinType_uint16_t(opcua_value_t):
  def setStringReprentation(self):
    self.stringRepresentation = "UInt16"

  def setNumericRepresentation(self):
    self.__binTypeId__ = BUILTINTYPE_TYPEID_UINT16

  def parseXML(self, xmlvalue):
    # Expect <UInt16>value</UInt16> or
    #        <Aliasname>value</Aliasname>
    if xmlvalue == None or xmlvalue.nodeType != xmlvalue.ELEMENT_NODE:
      log(self, "Expected XML Element, but got junk...", LOG_LEVEL_ERROR)
      return

    if self.alias() != None:
      if not self.alias() == xmlvalue.tagName:
        log(self, "Expected an aliased XML field called " + self.alias() + " but got " + xmlvalue.tagName + " instead. This is a parsing error of opcua_value_t.__parseXMLSingleValue(), will try to continue anyway.", LOG_LEVEL_WARN)
    else:
      if not self.stringRepresentation == xmlvalue.tagName:
        log(self, "Expected XML field " + self.stringRepresentation + " but got " + xmlvalue.tagName + " instead. This is a parsing error of opcua_value_t.__parseXMLSingleValue(), will try to continue anyway.", LOG_LEVEL_WARN)

    # Catch XML <UInt16 /> by setting the value to a default
    if xmlvalue.firstChild == None:
      log(self, "No value is given. Setting to default 0")
      self.value = 0
    else:
      try:
        self.value = int(unicode(xmlvalue.firstChild.data))
      except:
        log(self, "Error parsing integer. Expected " + self.stringRepresentation + " but got " + unicode(xmlvalue.firstChild.data), LOG_LEVEL_ERROR)

  def printOpen62541CCode_SubType(self, asIndirect=True):
    return "(UA_" + self.stringRepresentation + ") " + str(self.value)

class opcua_BuiltinType_int32_t(opcua_value_t):
  def setStringReprentation(self):
    self.stringRepresentation = "Int32"

  def setNumericRepresentation(self):
    self.__binTypeId__ = BUILTINTYPE_TYPEID_INT32

  def parseXML(self, xmlvalue):
    # Expect <Int32>value</Int32> or
    #        <Aliasname>value</Aliasname>
    if xmlvalue == None or xmlvalue.nodeType != xmlvalue.ELEMENT_NODE:
      log(self, "Expected XML Element, but got junk...", LOG_LEVEL_ERROR)
      return

    if self.alias() != None:
      if not self.alias() == xmlvalue.tagName:
        log(self, "Expected an aliased XML field called " + self.alias() + " but got " + xmlvalue.tagName + " instead. This is a parsing error of opcua_value_t.__parseXMLSingleValue(), will try to continue anyway.", LOG_LEVEL_WARN)
    else:
      if not self.stringRepresentation == xmlvalue.tagName:
        log(self, "Expected XML field " + self.stringRepresentation + " but got " + xmlvalue.tagName + " instead. This is a parsing error of opcua_value_t.__parseXMLSingleValue(), will try to continue anyway.", LOG_LEVEL_WARN)

    # Catch XML <Int32 /> by setting the value to a default
    if xmlvalue.firstChild == None:
      log(self, "No value is given. Setting to default 0")
      self.value = 0
    else:
      try:
        self.value = int(unicode(xmlvalue.firstChild.data))
      except:
        log(self, "Error parsing integer. Expected " + self.stringRepresentation + " but got " + unicode(xmlvalue.firstChild.data), LOG_LEVEL_ERROR)

  def printOpen62541CCode_SubType(self, asIndirect=True):
    return "(UA_" + self.stringRepresentation + ") " + str(self.value)

class opcua_BuiltinType_uint32_t(opcua_value_t):
  def setStringReprentation(self):
    self.stringRepresentation = "UInt32"

  def setNumericRepresentation(self):
    self.__binTypeId__ = BUILTINTYPE_TYPEID_UINT32

  def parseXML(self, xmlvalue):
    # Expect <UInt32>value</UInt32> or
    #        <Aliasname>value</Aliasname>
    if xmlvalue == None or xmlvalue.nodeType != xmlvalue.ELEMENT_NODE:
      log(self, "Expected XML Element, but got junk...", LOG_LEVEL_ERROR)
      return

    if self.alias() != None:
      if not self.alias() == xmlvalue.tagName:
        log(self, "Expected an aliased XML field called " + self.alias() + " but got " + xmlvalue.tagName + " instead. This is a parsing error of opcua_value_t.__parseXMLSingleValue(), will try to continue anyway.", LOG_LEVEL_WARN)
    else:
      if not self.stringRepresentation == xmlvalue.tagName:
        log(self, "Expected XML field " + self.stringRepresentation + " but got " + xmlvalue.tagName + " instead. This is a parsing error of opcua_value_t.__parseXMLSingleValue(), will try to continue anyway.", LOG_LEVEL_WARN)

    # Catch XML <UInt32 /> by setting the value to a default
    if xmlvalue.firstChild == None:
      log(self, "No value is given. Setting to default 0")
      self.value = 0
    else:
      try:
        self.value = int(unicode(xmlvalue.firstChild.data))
      except:
        log(self, "Error parsing integer. Expected " + self.stringRepresentation + " but got " + unicode(xmlvalue.firstChild.data), LOG_LEVEL_ERROR)

  def printOpen62541CCode_SubType(self, asIndirect=True):
    return "(UA_" + self.stringRepresentation + ") " + str(self.value)

class opcua_BuiltinType_int64_t(opcua_value_t):
  def setStringReprentation(self):
    self.stringRepresentation = "Int64"

  def setNumericRepresentation(self):
    self.__binTypeId__ = BUILTINTYPE_TYPEID_INT64

  def parseXML(self, xmlvalue):
    # Expect <Int64>value</Int64> or
    #        <Aliasname>value</Aliasname>
    if self.alias() != None:
      if not self.alias() == xmlvalue.tagName:
        log(self, "Expected an aliased XML field called " + self.alias() + " but got " + xmlvalue.tagName + " instead. This is a parsing error of opcua_value_t.__parseXMLSingleValue(), will try to continue anyway.", LOG_LEVEL_WARN)
    else:
      if not self.stringRepresentation == xmlvalue.tagName:
        log(self, "Expected XML field " + self.stringRepresentation + " but got " + xmlvalue.tagName + " instead. This is a parsing error of opcua_value_t.__parseXMLSingleValue(), will try to continue anyway.", LOG_LEVEL_WARN)

    # Catch XML <Int64 /> by setting the value to a default
    if xmlvalue.firstChild == None:
      log(self, "No value is given. Setting to default 0")
      self.value = 0
    else:
      try:
        self.value = int(unicode(xmlvalue.firstChild.data))
      except:
        log(self, "Error parsing integer. Expected " + self.stringRepresentation + " but got " + unicode(xmlvalue.firstChild.data), LOG_LEVEL_ERROR)

  def printOpen62541CCode_SubType(self, asIndirect=True):
    return "(UA_" + self.stringRepresentation + ") " + str(self.value)

class opcua_BuiltinType_uint64_t(opcua_value_t):
  def setStringReprentation(self):
    self.stringRepresentation = "UInt64"

  def setNumericRepresentation(self):
    self.__binTypeId__ = BUILTINTYPE_TYPEID_UINT64

  def parseXML(self, xmlvalue):
    # Expect <UInt16>value</UInt16> or
    #        <Aliasname>value</Aliasname>
    if xmlvalue == None or xmlvalue.nodeType != xmlvalue.ELEMENT_NODE:
      log(self, "Expected XML Element, but got junk...", LOG_LEVEL_ERROR)
      return

    if self.alias() != None:
      if not self.alias() == xmlvalue.tagName:
        log(self, "Expected an aliased XML field called " + self.alias() + " but got " + xmlvalue.tagName + " instead. This is a parsing error of opcua_value_t.__parseXMLSingleValue(), will try to continue anyway.", LOG_LEVEL_WARN)
    else:
      if not self.stringRepresentation == xmlvalue.tagName:
        log(self, "Expected XML field " + self.stringRepresentation + " but got " + xmlvalue.tagName + " instead. This is a parsing error of opcua_value_t.__parseXMLSingleValue(), will try to continue anyway.", LOG_LEVEL_WARN)

    # Catch XML <UInt64 /> by setting the value to a default
    if xmlvalue.firstChild == None:
      log(self, "No value is given. Setting to default 0")
      self.value = 0
    else:
      try:
        self.value = int(unicode(xmlvalue.firstChild.data))
      except:
        log(self, "Error parsing integer. Expected " + self.stringRepresentation + " but got " + unicode(xmlvalue.firstChild.data), LOG_LEVEL_ERROR)

  def printOpen62541CCode_SubType(self, asIndirect=True):
    return "(UA_" + self.stringRepresentation + ") " + str(self.value)

class opcua_BuiltinType_float_t(opcua_value_t):
  def setStringReprentation(self):
    self.stringRepresentation = "Float"

  def setNumericRepresentation(self):
    self.__binTypeId__ = BUILTINTYPE_TYPEID_FLOAT

  def parseXML(self, xmlvalue):
    # Expect <Float>value</Float> or
    #        <Aliasname>value</Aliasname>
    if xmlvalue == None or xmlvalue.nodeType != xmlvalue.ELEMENT_NODE:
      log(self, "Expected XML Element, but got junk...", LOG_LEVEL_ERROR)
      return

    if self.alias() != None:
      if not self.alias() == xmlvalue.tagName:
        log(self, "Expected an aliased XML field called " + self.alias() + " but got " + xmlvalue.tagName + " instead. This is a parsing error of opcua_value_t.__parseXMLSingleValue(), will try to continue anyway.", LOG_LEVEL_WARN)
    else:
      if not self.stringRepresentation == xmlvalue.tagName:
        log(self, "Expected XML field " + self.stringRepresentation + " but got " + xmlvalue.tagName + " instead. This is a parsing error of opcua_value_t.__parseXMLSingleValue(), will try to continue anyway.", LOG_LEVEL_WARN)

    # Catch XML <Float /> by setting the value to a default
    if xmlvalue.firstChild == None:
      log(self, "No value is given. Setting to default 0")
      self.value = 0.0
    else:
      try:
        self.value = float(unicode(xmlvalue.firstChild.data))
      except:
        log(self, "Error parsing integer. Expected " + self.stringRepresentation + " but got " + unicode(xmlvalue.firstChild.data), LOG_LEVEL_ERROR)

  def printOpen62541CCode_SubType(self, asIndirect=True):
    return "(UA_" + self.stringRepresentation + ") " + str(self.value)

class opcua_BuiltinType_double_t(opcua_value_t):
  def setStringReprentation(self):
    self.stringRepresentation = "Double"

  def setNumericRepresentation(self):
    self.__binTypeId__ = BUILTINTYPE_TYPEID_DOUBLE

  def parseXML(self, xmlvalue):
    # Expect <Double>value</Double> or
    #        <Aliasname>value</Aliasname>
    if xmlvalue == None or xmlvalue.nodeType != xmlvalue.ELEMENT_NODE:
      log(self, "Expected XML Element, but got junk...", LOG_LEVEL_ERROR)
      return

    if self.alias() != None:
      if not self.alias() == xmlvalue.tagName:
        log(self, "Expected an aliased XML field called " + self.alias() + " but got " + xmlvalue.tagName + " instead. This is a parsing error of opcua_value_t.__parseXMLSingleValue(), will try to continue anyway.", LOG_LEVEL_WARN)
    else:
      if not self.stringRepresentation == xmlvalue.tagName:
        log(self, "Expected XML field " + self.stringRepresentation + " but got " + xmlvalue.tagName + " instead. This is a parsing error of opcua_value_t.__parseXMLSingleValue(), will try to continue anyway.", LOG_LEVEL_WARN)

    # Catch XML <Double /> by setting the value to a default
    if xmlvalue.firstChild == None:
      log(self, "No value is given. Setting to default 0")
      self.value = 0.0
    else:
      try:
        self.value = float(unicode(xmlvalue.firstChild.data))
      except:
        log(self, "Error parsing integer. Expected " + self.stringRepresentation + " but got " + unicode(xmlvalue.firstChild.data), LOG_LEVEL_ERROR)

  def printOpen62541CCode_SubType(self, asIndirect=True):
    return "(UA_" + self.stringRepresentation + ") " + str(self.value)

class opcua_BuiltinType_string_t(opcua_value_t):
  def setStringReprentation(self):
    self.stringRepresentation = "String"

  def setNumericRepresentation(self):
    self.__binTypeId__ = BUILTINTYPE_TYPEID_STRING

  def pack(self):
    bin = structpack("I", len(unicode(self.value)))
    bin = bin + str(self.value)
    return bin

  def parseXML(self, xmlvalue):
    # Expect <String>value</String> or
    #        <Aliasname>value</Aliasname>
    if xmlvalue == None or xmlvalue.nodeType != xmlvalue.ELEMENT_NODE:
      log(self, "Expected XML Element, but got junk...", LOG_LEVEL_ERROR)
      return

    if self.alias() != None:
      if not self.alias() == xmlvalue.tagName:
        log(self, "Expected an aliased XML field called " + self.alias() + " but got " + xmlvalue.tagName + " instead. This is a parsing error of opcua_value_t.__parseXMLSingleValue(), will try to continue anyway.", LOG_LEVEL_WARN)
    else:
      if not self.stringRepresentation == xmlvalue.tagName:
        log(self, "Expected XML field " + self.stringRepresentation + " but got " + xmlvalue.tagName + " instead. This is a parsing error of opcua_value_t.__parseXMLSingleValue(), will try to continue anyway.", LOG_LEVEL_WARN)

    # Catch XML <String /> by setting the value to a default
    if xmlvalue.firstChild == None:
      log(self, "No value is given. Setting to default 0")
      self.value = ""
    else:
      self.value = str(unicode(xmlvalue.firstChild.data))

  def printOpen62541CCode_SubType(self, asIndirect=True):
      code = "UA_STRING_ALLOC(\"" + self.value.encode('utf-8') + "\")"
      return code

class opcua_BuiltinType_xmlelement_t(opcua_BuiltinType_string_t):
  def setStringReprentation(self):
    self.stringRepresentation = "XmlElement"

  def setNumericRepresentation(self):
    self.__binTypeId__ = BUILTINTYPE_TYPEID_XMLELEMENT

  def printOpen62541CCode_SubType(self, asIndirect=True):
      code = "UA_XMLELEMENT_ALLOC(\"" + self.value.encode('utf-8') + "\")"
      return code

class opcua_BuiltinType_bytestring_t(opcua_value_t):
  def setStringReprentation(self):
    self.stringRepresentation = "ByteString"

  def setNumericRepresentation(self):
    self.__binTypeId__ = BUILTINTYPE_TYPEID_BYTESTRING

  def parseXML(self, xmlvalue):
    # Expect <ByteString>value</ByteString> or
    #        <Aliasname>value</Aliasname>
    if xmlvalue == None or xmlvalue.nodeType != xmlvalue.ELEMENT_NODE:
      log(self, "Expected XML Element, but got junk...", LOG_LEVEL_ERROR)
      return

    if self.alias() != None:
      if not self.alias() == xmlvalue.tagName:
        log(self, "Expected an aliased XML field called " + self.alias() + " but got " + xmlvalue.tagName + " instead. This is a parsing error of opcua_value_t.__parseXMLSingleValue(), will try to continue anyway.", LOG_LEVEL_WARN)
    else:
      if not self.stringRepresentation == xmlvalue.tagName:
        log(self, "Expected XML field " + self.stringRepresentation + " but got " + xmlvalue.tagName + " instead. This is a parsing error of opcua_value_t.__parseXMLSingleValue(), will try to continue anyway.", LOG_LEVEL_WARN)

    # Catch XML <ByteString /> by setting the value to a default
    if xmlvalue.firstChild == None:
      log(self, "No value is given. Setting to default 0")
      self.value = ""
    else:
      self.value = str(unicode(xmlvalue.firstChild.data))

  def printOpen62541CCode_SubType(self, asIndirect=True):
      bs = ""
      for line in self.value:
        bs = bs + str(line).replace("\n","");
      outs = bs
      log(self, "Encoded Bytestring: " + outs, LOG_LEVEL_DEBUG)
#      bs = bs.decode('base64')
#      outs = ""
#      for s in bs:
#        outs = outs + hex(ord(s)).upper().replace("0X", "\\x")
      code = "UA_STRING_ALLOC(\"" + outs + "\")"
      return code<|MERGE_RESOLUTION|>--- conflicted
+++ resolved
@@ -378,11 +378,8 @@
       else:
         # The following strategy applies to all other types, in particular strings and numerics.
         if self.value[0].__binTypeId__ == BUILTINTYPE_TYPEID_EXTENSIONOBJECT:
-          code = code + self.value[0].printOpen62541CCode_SubType_build()
-<<<<<<< HEAD
-        code.append("attr.value.type = &UA_TYPES[UA_TYPES_" + self.value[0].stringRepresentation.upper() + "];")
-=======
->>>>>>> 7ddc1119
+          code = code + self.value[0].printOpen62541CCode_SubType_build()`
+        #code.append("attr.value.type = &UA_TYPES[UA_TYPES_" + self.value[0].stringRepresentation.upper() + "];")
         if self.value[0].__binTypeId__ == BUILTINTYPE_TYPEID_EXTENSIONOBJECT:
           code.append("UA_" + self.value[0].stringRepresentation + " *" + valueName + " = " + self.value[0].printOpen62541CCode_SubType() + ";")
           code.append("UA_Variant_setScalarCopy( &attr.value, " + valueName + ", &UA_TYPES[UA_TYPES_" + self.value[0].stringRepresentation.upper() + "]);")
